--- conflicted
+++ resolved
@@ -118,11 +118,7 @@
 md"""
 ## What Drives Intelligent Behavior?
 
-<<<<<<< HEAD
-What should the agent's model ``p(x,s,u)`` be modeling? This question was (already) answered by [Conant and Ashby (1970)](https://doi.org/10.1080/00207727008920220) as the [*good regulator theorem*](https://en.wikipedia.org/wiki/Good_regulator ): **every good regulator of a system must be a model of that system**. See the [OPTIONAL SLIDE for more information](#good-regulator-theorem). 
-=======
 We begin with a motivating example that requires "intelligent" decision-making. Assume that you are an owl and that you're hungry. What are you going to do?
->>>>>>> 6e789d79
 
 Have a look at [Prof. Karl Friston](https://www.wired.com/story/karl-friston-free-energy-principle-artificial-intelligence/)'s answer in this  [video segment on the cost function for intelligent behavior](https://youtu.be/L0pVHbEg4Yw). (**Do watch the video!**)
 
@@ -629,11 +625,7 @@
 
 Moreover, the FE by itself serves as a proper objective across a very wide range of problems, since it scores both the cost of the problem statement and the cost of inferring the solution. 
 
-<<<<<<< HEAD
-What should the agent's model ``p`` be modeling? This question was (already) answered by [Conant and Ashby (1970)](https://doi.org/10.1080/00207727008920220) as the Good Regulator Theorem: **every good regulator of a system must be a model of that system**. 
-=======
 The current FEP theory claims that minimization of FE (and EFE) is all that brains do, i.e., FE minimization leads to perception, policy selection, learning, structure adaptation, attention, learning of problems and solutions, etc.
->>>>>>> 6e789d79
 
 ![](https://github.com/bmlip/course/blob/v2/assets/figures/brain-design-cycle.png?raw=true)
 
