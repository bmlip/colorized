{
 "cells": [
  {
   "cell_type": "markdown",
   "metadata": {
    "slideshow": {
     "slide_type": "slide"
    }
   },
   "source": [
    "# Generative Classification"
   ]
  },
  {
   "cell_type": "markdown",
   "metadata": {
    "slideshow": {
     "slide_type": "slide"
    }
   },
   "source": [
    "### Preliminaries\n",
    "\n",
    "- Goal \n",
    "  - Introduction to linear generative classification with multinomial-Gaussian generative model\n",
    "  \n",
    "- Materials        \n",
    "  - Mandatory\n",
    "    - These lecture notes\n",
    "  - Optional\n",
    "    - Bishop pp. 196-202     "
   ]
  },
  {
   "cell_type": "markdown",
   "metadata": {
    "slideshow": {
     "slide_type": "slide"
    }
   },
   "source": [
    "### Example Problem: an apple or a peach?\n",
    "\n",
    "<span class=\"exercise\">You're given numerical values for the skin features roughness and color for 200 pieces of fruit, where for each piece of fruit you also know if it is an apple or a peach. Now you receive the roughness and color values for a new piece of fruit but you don't get its class label (apple or peach). What is the probability that the new piece is an apple?</span> "
   ]
  },
  {
   "cell_type": "code",
   "execution_count": 1,
   "metadata": {
    "slideshow": {
     "slide_type": "subslide"
    }
   },
   "outputs": [
    {
     "data": {
      "image/png": "iVBORw0KGgoAAAANSUhEUgAAAkEAAAG2CAYAAAB4e1KRAAAABHNCSVQICAgIfAhkiAAAAAlwSFlzAAAPYQAAD2EBqD+naQAAADl0RVh0U29mdHdhcmUAbWF0cGxvdGxpYiB2ZXJzaW9uIDMuMC4yLCBodHRwOi8vbWF0cGxvdGxpYi5vcmcvOIA7rQAAIABJREFUeJzs3Xt4FNX9P/D3JpAEhAS5CIkJBB6RcCliCGIQJKCgIChSi1SgYhXRr3gplVotISGJRavWS1tpiApeiy23n5dKtUAQihcIIhQQLWKJZi0XIQGUhCTn98cwu7Ob2ftcd96v58mz7Oxk5sxuwnzyOZ9zjksIIUBERETkMAlmN4CIiIjIDAyCiIiIyJEYBBEREZEjMQgiIiIiR2IQRERERI7EIIiIiIgciUEQERERORKDICIiInIkBkFERETkSAyCiIiIyJFsGwQtWrQILpcL9913n9lNISIiIhuyZRC0detWLFmyBAMHDjS7KURERGRTtguCTp48iWnTpqGiogLnnnuu2c0hIiIim2pldgMiddddd+Gaa67BlVdeibKysqD71tfXo76+3vO8ubkZ3333HTp16gSXy6V3U4mIiEgDQgicOHECGRkZSEjQLn9jqyBo+fLl2L59O7Zu3RrW/osWLcLChQt1bhUREREZobq6GpmZmZodzzZBUHV1Ne699168++67SElJCet7HnzwQcydO9fzvLa2Ft27d0d1dTVSU1P1aioRERFpqK6uDllZWWjfvr2mx3UJIYSmR9TJmjVrcP311yMxMdGzrampCS6XCwkJCaivr/d5TU1dXR3S0tJQW1vLIIiIiMgm9Lp/2yYTdMUVV2DXrl0+22655Rbk5OTggQceCBkAERERESnZJghq3749BgwY4LPtnHPOQadOnVpsJyIiIgrFdkPkiYiIiLRgm0yQmsrKSs2PKYRAY2MjmpqaND82USitW7dm1y4RkUFsHQRpraGhAW63G99//73ZTSGHcrlcyMzMRLt27cxuChFR3GMQdFZzczMOHDiAxMREZGRkICkpiRMqkqGEEDh8+DC+/vpr9O7dmxkhIiKdMQg6q6GhAc3NzcjKykLbtm3Nbg45VJcuXfDVV1/hzJkzDIKIiHTGwmg/Wk7HTRQpZh+JiIzDOz4RERE5EoMgIiIiciQGQRS24uJiDBo0yOxmEBERaYJBkF7cbqC4WHo0yJYtW5CYmIirr77asHMSERHZFYMgvbjdwMKFhgZBL7zwAu6++25s3rwZBw8eNOy8REREdsQgKE6cOnUKf/3rX3HnnXdiwoQJWLZsmee1yspKuFwuvP3227jooouQkpKCoUOH+ixIu2zZMnTo0AFr1qzBhRdeiJSUFIwZMwbV1dVBz7t06VL07dsXKSkpyMnJwbPPPut5raGhAXPmzEF6ejpSUlKQnZ2NRYsWaX7tRERE0WAQpCW3G9i+3fsF+D7XMSv0+uuvo0+fPujTpw+mT5+OpUuXQgjhs8+8efPw+OOPY+vWrTjvvPNw7bXX4syZM57Xv//+ezz88MN48cUX8a9//Qt1dXWYOnVqwHNWVFTgN7/5DR5++GHs3bsXv/3tb1FYWIgXX3wRAPDMM8/gjTfewF//+lfs27cPr7zyCrKzs3W5fiIiokhxskQtlZdLXWBKs2Z5/11UJNUJ6eD555/H9OnTAQBXX301Tp48iXXr1uHKK69UnL4IY8aMAQC8+OKLyMzMxOrVqzFlyhQAwJkzZ/DHP/4RQ4cO9ezTt29ffPzxx7jkkktanLO0tBRPPPEEJk+eDADo2bMn9uzZg/Lyctx88804ePAgevfujeHDh8PlcqFHjx66XDsREVE0mAnS0uzZQFWV9FVRIW2rqPBumz1bl9Pu27cPH3/8sSdr06pVK9x444144YUXfPbLz8/3/Ltjx47o06cP9u7d69nWqlUr5OXleZ7n5OSgQ4cOPvvIDh8+jOrqatx6661o166d56usrAz79+8HAMycORM7duxAnz59cM899+Ddd9/V9LqJiIhiwUyQltLTpS+l3FzpS0fPP/88Ghsbcf7553u2CSHQunVrHDt2LOj3+s9QrDZjsdq25uZmAFKXmJw5ksnLPeTm5uLAgQN455138M9//hNTpkzBlVdeiRUrVoR3YURERDpiEGRzjY2NeOmll/DEE09g7NixPq/9+Mc/xquvvooBAwYAAD788EN0794dAHDs2DF8/vnnyMnJ8TnWtm3bPF1f+/btw/Hjx332kXXt2hXnn38+vvzyS0ybNi1g+1JTU3HjjTfixhtvxA033ICrr74a3333HTp27BjztRMREcWCQZBe0tOlGiD/zJDG3nrrLRw7dgy33nor0tLSfF674YYb8Pzzz+PJJ58EAJSUlKBTp07o2rUrfvOb36Bz586YNGmSZ//WrVvj7rvvxjPPPIPWrVtjzpw5uPTSS1XrgQBp8sR77rkHqampGDduHOrr67Ft2zYcO3YMc+fOxZNPPon09HQMGjQICQkJ+Nvf/oZu3bqhQ4cO+r0hREREYWJNkF7S06UiaJ2DoOeffx5XXnlliwAIkDJBO3bswPazI9UeeeQR3HvvvRg8eDDcbjfeeOMNJCUlefZv27YtHnjgAdx0003Iz89HmzZtsHz58oDnvu222/Dcc89h2bJl+NGPfoSRI0di2bJl6NmzJwCgXbt2ePTRR5GXl4chQ4bgq6++wt///ncuUktERJbgEv7jqONYXV0d0tLSUFtbi9TUVJ/XTp8+jQMHDqBnz55ISUkxqYX6qKysxKhRo3Ds2LGAWZhly5bhvvvuw/Hjxw1uHSnF888hEVG0gt2/Y8E/yYmIiMiRGAQRERGRIzEIcoCCggIIIYIWJM+cOZNdYURE5CgMgoiIiMiRGAQRERGRIzEIIiIiIkdiEERERESOxCCIiIiIHIlBEBERETkSgyCKWXFxMQYNGmR2M4jIZoqLgdJS9ddKS6XXzTwexT8GQRoy6xdw5syZcLlccLlcaN26NXr16oX7778fp06d0ueEREQaSEwEFixo+f9maam0PTHR3ONR/OMq8hqSfwEBoLDQu13+BSwp0e/cV199NZYuXYozZ85g06ZNuO2223Dq1CksXrxYv5MSEcVA/n9S+f+m8v9L5f+jZhyP4h8zQRoqLJR+0ZR/iRj1C5icnIxu3bohKysLN910E6ZNm4Y1a9YAAPbs2YPx48ejXbt26Nq1K2bMmIEjR454vnft2rUYPnw4OnTogE6dOmHChAnYv3+/z/G//vprTJ06FR07dsQ555yDvLw8fPTRRz77vPzyy8jOzkZaWhqmTp2KEydOeF4TQuB3v/sdevXqhTZt2uCiiy7CihUrPK8fO3YM06ZNQ5cuXdCmTRv07t0bS5cu1eOtIiILUf6/mZwc+/+XWh+P4huDII1Z5RewTZs2OHPmDNxuN0aOHIlBgwZh27ZtWLt2Lf73v/9hypQpnn1PnTqFuXPnYuvWrVi3bh0SEhJw/fXXo7m5GQBw8uRJjBw5EjU1NXjjjTfw6aef4le/+pXndQDYv38/1qxZg7feegtvvfUWNm7ciEceecTz+vz587F06VIsXrwYu3fvxi9+8QtMnz4dGzduBAAUFhZiz549eOedd7B3714sXrwYnTt3NujdIiIzFRYCSUlAQ4P0GOv/l1ofj+KYcJDa2loBQNTW1rZ47YcffhB79uwRP/zwgybnSkoSApAe9XbzzTeL6667zvP8o48+Ep06dRJTpkwRhYWFYuzYsT77V1dXCwBi3759qsc7dOiQACB27dolhBCivLxctG/fXhw9elR1/6KiItG2bVtRV1fn2TZv3jwxdOhQIYQQJ0+eFCkpKWLLli0+33frrbeKn/70p0IIISZOnChuueWWCK88/mj9c0hkByUl3v8vAem5lY5H5gt2/44FM0E6KC31/gXS0BC4WFpLb731Ftq1a4eUlBTk5+fj8ssvxx/+8AdUVVVhw4YNaNeunecrJycHADxdXvv378dNN92EXr16ITU1FT179gQAHDx4EACwY8cOXHzxxejYsWPA82dnZ6N9+/ae5+np6Th06BAAqTvu9OnTGDNmjE87XnrpJU8b7rzzTixfvhyDBg3Cr371K2zZskX7N4mILEdZMlBf37KkwOzjUXxjYbTG/GuA5OeAvinZUaNGYfHixWjdujUyMjLQunVrAEBzczMmTpyIRx99tMX3pKenAwAmTpyIrKwsVFRUICMjA83NzRgwYAAaGhoASF1rocjnk7lcLk93mfz49ttv4/zzz/fZLzk5GQAwbtw4/Pe//8Xbb7+Nf/7zn7jiiitw11134fHHH4/kbSCKO8XF0qALtf8/SkuBpib7Dv1Wq5lUK24263gU/xgEacjMX8BzzjkHF1xwQYvtubm5WLlyJbKzs9GqVcuP++jRo9i7dy/Ky8sxYsQIAMDmzZt99hk4cCCee+45fPfdd0GzQYH069cPycnJOHjwIEaOHBlwvy5dumDmzJmYOXMmRowYgXnz5jEIIsczc9Sp3pqa1Gsm5edNTeYej+IfgyANWfEX8K677kJFRQV++tOfYt68eejcuTP+85//YPny5aioqMC5556LTp06YcmSJUhPT8fBgwfx61//2ucYP/3pT/Hb3/4WkyZNwqJFi5Ceno5PPvkEGRkZyM/PD9mG9u3b4/7778cvfvELNDc3Y/jw4airq8OWLVvQrl073HzzzViwYAEGDx6M/v37o76+Hm+99Rb69u2r19tCZBvxPOw7WAYrmuvS+ngU/xgEaciKv4AZGRn417/+hQceeABXXXUV6uvr0aNHD1x99dVISEiAy+XC8uXLcc8992DAgAHo06cPnnnmGRQUFHiOkZSUhHfffRe//OUvMX78eDQ2NqJfv37405/+FHY7SktLcd5552HRokX48ssv0aFDB+Tm5uKhhx7ynOPBBx/EV199hTZt2mDEiBFYvny51m8HkS0pA6GyMqnW0CoBkF276+zabtKYpmXWFmfk6DCiaPDnkIIxctRpuOSRWP4jsAJttwq7ttup9BodxkwQEZENqI06tUImKNbuOrMyMvHczUjhYxBERGRxZo06DVcs3XVmFn5buZuRDKJpXsni2B1GVsefQ/Jnp26baLvr/K/F6GuzYjcj+WJ3GBGRA1lx1KmaWLrrzMzIWLWbkYzBGaOJiCysuDjwTbmw0BojmLSYpVm53lewGiEtr5ezSxMzQUREFDWtJomVMzKJiVJ264orgHXr1M9jpXaTvTEIIiKiqGnRXecfkFxxBbB+vTcQ0mPUll26GUlfLiGEMLsRRqmrq0NaWhpqa2uRmprq89rp06dx4MAB9OzZEykpKSa1kJyOP4fkNIECHDkQkjNDHLXlbMHu37FgTRAREZkmUICzbp03AEpKYgBE+mAQpIOmpiZUVlbiL3/5CyorK9EUR3nV4uJiDBo0yOxmWArfE6LoBSr8lidKVI7a0uv8gY6tdSE2WQ+DII2tWrUK2dnZGDVqFG666SaMGjUK2dnZWLVqle7n3rJlCxITE3H11Vfrfi6KzCOPPIL+/fujbdu2uPDCC/Haa6+Z3STSGW+u0TNy1JY8WaP/seU2JCZqf06yDgZBGlq1ahVuuOEGfP311z7bv/nmG9xwww26B0IvvPAC7r77bmzevBkHDx7U9VxGEkKgsbHR7GbEZNOmTXjyySfx73//G9OnT8fPfvYzfPnll2Y3i3Rk95urWUFcoFFbegVCasfm8hnOwSBII01NTbj33nuhVmcub7vvvvt06xo7deoU/vrXv+LOO+/EhAkTsGzZMp/XKysr4XK58Pbbb+Oiiy5CSkoKhg4dil27dnn2WbZsGTp06IA1a9bgwgsvREpKCsaMGYPq6uqg5166dCn69u2LlJQU5OTk4Nlnnw26f319Pe655x6cd955SElJwfDhw7F169YWbf3HP/6BvLw8JCcnY9OmTS2O89VXX8HlcmH58uUYNmwYUlJS0L9/f1RWVvrst2fPHowfPx7t2rVD165dMWPGDBw5csTz+tq1azF8+HB06NABnTp1woQJE7B//36fY3z99deYOnUqOnbsiHPOOQd5eXn46KOPfPZ5+eWXkZ2djbS0NEydOhUnTpzwvPb2229j7Nix6NWrF+bMmYOmpibU1NQEfZ/I3ux+czUriAs2aqukRJ9RW8rPKjnZPp8RaUDT+actTs9lMzZs2CAAhPzasGFDjFeh7vnnnxd5eXlCCCHefPNNkZ2dLZqbm1u0r2/fvuLdd98VO3fuFBMmTBDZ2dmioaFBCCHE0qVLRevWrUVeXp7YsmWL2LZtm7jkkkvEsGHDPMcpKioSF110kef5kiVLRHp6uli5cqX48ssvxcqVK0XHjh3FsmXLArb1nnvuERkZGeLvf/+72L17t7j55pvFueeeK44ePerT1oEDB4p3331X/Oc//xFHjhxpcZwDBw4IACIzM1OsWLFC7NmzR9x2222iffv2nv1rampE586dxYMPPij27t0rtm/fLsaMGSNGjRrlOc6KFSvEypUrxeeffy4++eQTMXHiRPGjH/1INDU1CSGEOHHihOjVq5cYMWKE2LRpk/jiiy/E66+/LrZs2eJ5T9q1aycmT54sdu3aJd5//33RrVs38dBDD7Voc3Nzs5g5c6YYMGCAqK+vb/E6l82IP/ISEPLSDFovBVFUFPiYJSXS69EyezkLo3H5DOvSa9kMBkFnxXrzee2118IKgl577bVYL0PVsGHDxFNPPSWEEOLMmTOic+fO4r333vO8LgcWy5cv92w7evSoaNOmjXj99deFEFIQBEB8+OGHnn327t0rAIiPPvpICNEyCMrKympxTaWlpSI/P1+1nSdPnhStW7cWr776qmdbQ0ODyMjIEL/73e982rpmzZqg1ywHQY888ohn25kzZ0RmZqZ49NFHhRBCFBYWirFjx/p8X3V1tQAg9u3bp3rcQ4cOCQBi165dQgghysvLRfv27T1Bmr+ioiLRtm1bUVdX59k2b948MXTo0Bb7/vznPxcXXnih+Prrr1WPxSAoPul5c9V7bTG9gzircMp12pVeQRC7wzSSnp6u6X6R2LdvHz7++GNMnToVANCqVSvceOONeOGFF1rsm5+f7/l3x44d0adPH+zdu9ezrVWrVsjLy/M8z8nJQYcOHXz2kR0+fBjV1dW49dZb0a5dO89XWVlZi+4k2f79+3HmzBlcdtllnm2tW7fGJZdc0uIcynYEo7wmuf3ysaqqqrBhwwaf9uXk5HjaIj/edNNN6NWrF1JTU9GzZ08A8NRV7dixAxdffDE6duwYsA3Z2dlo376953l6ejoOHTrks8/OnTvxwgsv4I033sD5558f1rWR/amtTaUlvbvdlMtZxOtQdS6f4VycMVojI0aMQGZmJr755hvVuiCXy4XMzEyMGDFC83M///zzaGxs9LmxCiHQunVrHDt2DOeee27Q73e5XEGfB9rW3NwMAKioqMDQoUN9XksMUDAgvzf+xxNCtNh2zjnnBG13MPKxmpubMXHiRDz66KMt9pED0okTJyIrKwsVFRXIyMhAc3MzBgwYgIaGBgBAmzZtQp6vdevWLc4vvz+yAwcOAAD69OkT+QWRLfkHI/JzQNtgQs8FSON9gVEun+FszARpJDExEU8//TSAwEHFU089FTA4iFZjYyNeeuklPPHEE9ixY4fn69NPP0WPHj3w6quv+uz/4Ycfev597NgxfP75557MiHy8bdu2eZ7v27cPx48f99lH1rVrV5x//vn48ssvccEFF/h8ydkUfxdccAGSkpKwefNmz7YzZ85g27Zt6Nu3b1TvgfKaGhsbUVVV5Wlvbm4udu/ejezs7BZtPOecc3D06FHs3bsX8+fPxxVXXIG+ffvi2LFjPscfOHAgduzYge+++y6q9slGjhzpUwBO8c2MUU5aZ2yckCExoxCbLETTzjWL07MmSLZy5UqRmZnpUweUlZUlVq5cGdNxA1m9erVISkoSx48fb/HaQw89JAYNGiSE8NbZ9O/fX/zzn/8Uu3btEtdee63o3r27p0BXLoy+5JJLxIcffiiqqqpEfn6+uPTSSz3H9K8JqqioEG3atBFPPfWU2Ldvn9i5c6d44YUXxBNPPBGwzffee6/IyMgQ77zzjk9h9HfffefT1mPHjgW9drkmqHv37mLVqlVi79694vbbbxft2rUThw8fFkII8c0334guXbqIG264QXz00Udi//794h//+Ie45ZZbRGNjo2hqahKdOnUS06dPF1988YVYt26dGDJkiAAgVq9eLYQQor6+Xlx44YVixIgRYvPmzWL//v1ixYoVPoXRyvdECCGefPJJ0aNHD59tq1atEn369Al6TawJsqZoio/1LFgOdEwta1r0rjUiigQLozVgRBAkhBCNjY1iw4YN4rXXXhMbNmwQjY2NMR8zkAkTJojx48ervlZVVSUAiKqqKk9g8eabb4r+/fuLpKQkMWTIELFjxw7P/kuXLhVpaWli5cqVolevXiIpKUmMHj1afPXVV5591G74r776qhg0aJBISkoS5557rrj88svFqlWrArb5hx9+EHfffbfo3LmzSE5OFpdddpn4+OOPPa9HGgS99tprYujQoSIpKUn07dtXrFu3zme/zz//XFx//fWiQ4cOok2bNiInJ0fcd999ntFz7733nujbt69ITk4WAwcOFJWVlT5BkBBCfPXVV+LHP/6xSE1NFW3bthV5eXkBi8WFUA+C5MLzYBgEWZPVAwI9RnEZHcQRBcMgSANGBUFWFE5gIQdBdiEHQZ988onZTdFMvP8c2plVh4tbPUAj0oJeQRALo4mIwqBn8XEsgtW0yK8bpbhYmkQx2FpgXC6ErIRBEBFRmAoLvQGQVYaLBwsqjG6fPMu0/7mVBdZEVsLRYQ5RUFAAIQQ6dOgQcJ+ZM2fi+PHjBrYqNtnZ2RBCcAV3Mozec/7Ynd2XCiHnsVUQtHjxYgwcOBCpqalITU1Ffn4+3nnnHbObRUQO4ITh4lrgOlxkJ7YKgjIzM/HII49g27Zt2LZtG0aPHo3rrrsOu3fv1uwcQmWiQyKj8OfPmoye88funDDLNMUHW9UETZw40ef5ww8/jMWLF+PDDz9E//79Yzq2POPv999/H9YMwUR6kGep1npSTYqNlYqPjRZNsXO8zzJN8cNWQZBSU1MT/va3v+HUqVM+a0cp1dfXo76+3vO8rq4u4PESExPRoUMHz3pPbdu2VV0qgkgvzc3NOHz4MNq2bYtWrWz7qxmXrFR8bLRIi52NWiqESAu2+592165dyM/Px+nTp9GuXTusXr0a/fr1U9130aJFWLhwYdjH7tatGwC0WPiSyCgJCQno3r07A3CyDLV1tAIVO3MdLrIbl7BZEUJDQwMOHjyI48ePY+XKlXjuueewceNG1UBILROUlZWF2tpapKamBjxHU1MTzpw5o0v7iYJJSkpCQoKtSvXIIeQAR+7iUuseVHad+XejKbvOrDpnEOc5sq66ujqkpaWFvH9HynaZoKSkJFxwwQUAgLy8PGzduhVPP/00ysvLW+ybnJyM5OTkiM+RmJjImgwiIoVw5khSBgj+3WjKYMiqcwZxniPnsV0Q5E8I4ZPtISIi7UVa7BxJN5pV2LHNFBtbBUEPPfQQxo0bh6ysLJw4cQLLly9HZWUl1q5da3bTiIjiVrTFzlZdaiQYO7aZomermqBbb70V69atg9vtRlpaGgYOHIgHHngAY8aMCev79epTJCKKV5EUQQeSnOzNIgVL3FupJifcNpMxWBME4Pnnnze7CUREjhLrHEmRdKNZpSaH8xw5h62CICIiMlYscyRF2o0WrCanoCD4ebTKEnGeI2dhEERERJqLds6gQDU5gb5PyywR5zlyHgZBRESkuVi60YINx9dr5FZxMbBxY+BjFRTE9/IoTsUgiIiINBdrN5paTY6eI7cSE4HKSmD06JZt4RD5+GWr0WGx4ugwIiJrkkeGAeo1OQUFwIYN0ut6jdwKVA/EAMh8HB1GRERxSzkyTC3oqKyUghJAv5FbnCPIebhIERERma6wsOUIMGUmpqQEWL/e+7y+XnpcsMAbHGnVDjnACrQ8CMUPBkFERGQJGzZ4A5vk5JZdUZWVLUduaR0IqdUjUfxidxgRUQSsNKtxPAo0MizWSRv9qX2OcuZp9GhgxIjAkzdS/GAQREQUAavMahyvAo0Mi2W0mRr/z1EZAK1fL3XNcY6g+McgiIgoAvG60rgVMlxGztbs/zk2NXkDILXJEjlHUJwSDlJbWysAiNraWrObQkQ2V1IiBCBEUpL0WFJidotiI1+P/3UE2h4v54+3zzFe6XX/5jxBRERRireVxs2cJ0fLTFSkx4q3zzEe6XX/5ugwIqIoxOMoIuVoK7XRWbpxu1GMYhTe5g7Yrki64uR6H//PRA7q5EkZ5W3x9jlSBDTNK1kcu8OISAv+XTRGdRkZRe4aSkoy6IRVVdIJq6o0O2Q4n1G8f47xRK/7NwujiRzOCgWxdhLvK40HGp1lN6Fmf473z5HCwyCIyOE45DsyWs9XYyV6jM4KGGS73SgtEWhqdqF4yHZp2/bt3tfT06WvGARbjT6eP0eKgKZ5JYtjdxiROnYLkF6jswIet2CdtB3zpR38v4qKojuhyrk58sv+2B1GRLrhwpH6sFNXo16ZkYDzKlWORskdNSicdT2wvQcwaxZQUQHk5ko7xpgFMnLOIbIvBkFEBCB41wFJIg1q7NTVqPWMzGrf3zLIzgCQ4d0xN9cbBEVB/nzkc/kHdQUFDITIF4fIExEADhUORyRDrwH1BT7jYXbpaBixOrv8+fjP+qxcEqOkBFi3LvDPd2mpdbJzZABNO9csjjVBROpYExS+aN4r1qaEeA9qaqQaoJqagN9fVBT4fSsp8ZYQyecZPdr3ufLzKigwd3Zsipxe928GQUQOZ/ZyCXYUTVBj+Nw7FlFUJAUkaoHj6NHh1z/7Bzdq2+VjyedLTAwcsAYKZv2PrzyPBrXaFCUGQRpgEETUUrh/YZOvSIIaJ2eC5IDEP7gItD2SYykDF//3VQ6AEhN991WbLFH+XNSOE+h7yVgMgjTAIIiItBBJUOP0rkatMkEy/yyPWuAiH18ZCAV6z/1AsxJaAAAgAElEQVSDWad/XlbFIEgDDIKIKFaR3CT17Gq0WwZPy2yYHNTIX8GWwvDPCIXTJidn7qyKQZAGGAQRUSwiDWrUAhV5m1qgEknwYmYtl/K6/K/Rv0hZeT1a1EXJ1yd/KYObQAGqMmsUal/5uVNruKyKQZAGGAQRUSy0yL5oGbyY1XUTqMA4nMLjWLIr/jVA/sGN8vPxP7+y2yzUZxCosNp/Xytl2+yWGYwUgyANMAgiIi3EesPRMngxq+tGLeAJFQDFcr2BiqDVCqxDBTkFBYHPrRYshepyswIzM4NGYBCkAQZBRKQFLW44WgYvZnXd+F9DsPqaWG/OagXWMv/t0Qapam0KFeBZiVmZQSPodf92CSGE0RM0mqWurg5paWmora1Famqq2c0hIhsLtDZVJDNBJyd7Z1Cur4+tHfJszEbPRK28BqDl9Wi5flqwY40aJT2OHNlyH/k8iYnBzxfo+PJ7nJAANDdbe7Zvs38e9KLb/VvTkMrimAkiIi3Fks3RskZGr7/8Q2VU5JmXg2WCjBKouyzQ9kjZqVDaTm0NF7vDNMAgiIi05n/DCacrRssaGT1rQEKdI9yaoEC0Lub1D3j8H6N9T8yqu4qGndoaCQZBGmAQRERakm84ylFE/gXDamtaaVUjY8RooEABW6Sjw8I5dqjtkbQ3nIkSIzmeHeps7NTWSDEI0gCDICJtxfuw3GACZR1CZUb0es/0/Cz8swvK0VWRzBMU7Nha3riV3XOxdAvZacSVndoaDQZBGmAQRKSteP+PN5BAN27/gMjIbolQK6MXFMR2fD3rTLTswtEyE2SnIN9ObY0GgyANMAgi0l48p+ADUbvhqHWNhRM4aHXz8s8+BdoWzfmNqDPRcjZprWuCyHwMgjTAIIhIH/FajBkp5Y083Pck2mxasEAMECIhIXQAFM75A4220vIz1uLnR7W9NTWipGAdA6E4wCBIAwyCiPQTj8NyI+F/I48kcIgmmxZoH2VXXLg3/VDde3p2d2qVSZSDQp/gsKpKCEAU5NV56phiWa+NzMMgSAMMgoj04fRMkPLGHagLKtxAKJL3MFAAEWkQFOj8eteZ6F5TdjYIKrnjG0fWrsUTBkEaYBBEpD0n1gQp+V+vcpV4tUAoWOAQTTZNLQMVKCMVitHZPF2CrJoaKfipqhKiokK6oIoKbyA0r85zfCf9nNodgyANMAgi0pZTR4cpaV3YHE02zT8AClUYHW5hty0VFbVMh539KsF8zTKW8T4ay2oYBGmAQRCRtngj0EYs2TR5X5fLW8ej9rpyiHyoGiBbFxEHyATJ25KSmjXJdvEPAGMxCNIAgyAisppYbqbKfYKtsh6oIDhY4BPpzTyagFj3IPpsTZCoqvIcU8vaNad3BRuJQZAGGAQRkdVEGwhokYkI1QUWTXdeJO0xqjBaVFWFFbBE81k4fVCAURgEaYBBEBHFC62yKFoWQ0eTGdE1m1JTI0RRkSiZVxdWsBVtUOb06SGMwCBIAwyCiIi89MhiRHNMvbMpkQSMkQZlzAQZQ6/7t0sIIeAQdXV1SEtLQ21tLVJTU81uDhGRYYqLgcREoLBQel5aCixYAJSUSM/XrwcqK6Xn8j7RSk4GGhqApCSgvl6/79GL/N4kJUltCvSeKN/DwsKWz0k7et2/W2l2JCIisqzEROkGLVMGQPK/R4/27hPtTby01BvMNDRIz0MdK5rv0VNhIVBW5m1TOAGQ/H1A7O8hGYdBEBGRhvwzLkqlpUBTk7SP0ZQ36IKClgGQsr1NTdGdI1BmRHl+Lb5Hb+EEZU1N6hkf+Xm07yEZTNPONYtjTRAR6c3q88foVcNiydFhUeCwd2vS6/7NTBARkYbUukSsVCsSTldPNKLJjFgtm8IuLudhYTQRkQ7CLa4Nh5ZdbFq2K95YtSuT9Lt/J2h2JCIi8igs9AYasWZc5KLm0lLf7XJAk5gY3nGUmY76eulR7bhGKi4OfP7SUmODjuLiwJ9TYSEDoHjEIIiILMtKN8hIqRXXRquwsGXAEmkXW6CuHrMDIa0CPKJosCaIiCxLOaxbeaP3n+PGavQY8aSsTZFreiLpyrJa/Y3/+a1aQ0VxTtMya4vj6DAi+7HbaB29RzzF6xINnHmZguHoMCJypFgzIEZrapLm4fEnt3f9+ugLbK02qaCW9Bq1Fs9YyB071gQRkeVpWWSst+Ji78zLanU2lZXR1blYsahZS1rWUDkF66k0oGleyeLYHUZkT3bsKtGyG8+KkwpqyW5dnlbilPeOq8hrgEEQkf3Y+T95rYK3SFZBj1hNjXSAmpoYDhK9eA/wjGDHPxIixVXkNcDJEonsJdAoITNGD0Vbf2Gl1dFVbd8ODB4MVFUBubmGn551Ldqw/M9ZjDhZIhE5TrBh3SUl+gzrDjQ3kVx/MWqU7/Zg9Rd2qHMpLk9HKearvmbEXEycoDB2dvg5sypbBUGLFi3CkCFD0L59e5x33nmYNGkS9u3bZ3aziCiOBCo2lVVWhjdhoaULmd1uKQO0fTsS//cNFqAUpSXNnm1wu1lcaxOW/jmzA00713R21VVXiaVLl4p///vfYseOHeKaa64R3bt3FydPngzr+1kTRGQvZtWLBKtDCqf+Qut2a14TVFQkNeTsVwnmS+3CfOl5wbq4rS2JJ06qp2JhtIpDhw4JAGLjxo1h7c8giMh+YiqMjqHoN1iwE2rCQq2DFs1vdjU1QlRVSV8VFVLgc91W6ZpaN8XdDTRe6VowbzEMglR88cUXAoDYtWuX6uunT58WtbW1nq/q6moGQUQ2FPXol6oq6RuqqqI6r1qwY9ZIHN1GySneo3idjZrsT68gyFY1QUpCCMydOxfDhw/HgAEDVPdZtGgR0tLSPF9ZWVkGt5KItGDGZIlqxaZm1l8oFztNTtZ+dFxpRTcW15LzaBpSGej//u//RI8ePUR1dXXAfZgJIooPEWVfVLp6REWFd1sYXWOBsi5WqL/QPFtTU9OiBigea0rI3tgdpjBnzhyRmZkpvvzyy4i+jzVBRPYTcTeQX9Fvi68QhRKBjl9QELwQ2oj6Cz264pxUXEv2xQVUIXWB3X333Vi9ejUqKyvRs2dPs5tE5Gh6T3SnNgRduaCq8rnH7NnAtddK/96+HZg1C6io8E4EmJ4e9JyB5ibasMF7Tf6M6p5Tvhfy81jPH2wuJvl1W3G7gfJy6ecgxGcd122g8GgaUunszjvvFGlpaaKyslK43W7P1/fffx/W9zMTRKQtvbMIMY9+ibEw2iqYrYlAuJ+5nsuFxMnPnZUwEwRg8eLFAICCggKf7UuXLsXMmTONbxCRw6llZbRc0iJYFsnKK8lrzY7ZGssvh+F2AwsXSllDZmscy1ZBkHDOMmdExoohfa8MhMrKpJFFRq7pFVR6OlBUZP2bXIj3347BoDzzNhB43TfNuN3SFyB1gSofAek91ftnwAptoMhpmleyOHaHEQWgQfqec8zEIE67T3Sb28hfuMXwMY4cDNo9W7BOFCFIO+Jp5kITsDuMiCxLbU4dq2YoyDhqWUK/agYfUXeThVsMX14udYEpzZrl/XdRUdCTB81uVY5GyR05wKxroyrIJ3MwCCJyKo3S93qNWop7Duk+KSz0BkBJScDo0Tp0k6m9V7m53gBEFuPIwdA1cBkAMoK3gaxF07ySxbE7jEghxvl0hNBp1JKeo3asRIP33w7U5jbStZss3K7FGLogQ87XFKfdm2bS6/7tEsI51cZ1dXVIS0tDbW0tUlNTzW4Okbn8MxFqfxWH+MtYlxFA27cDgwcDVVWW/Ctas2vW4P23ukBZQjnbs2CBtwtVs2L6cIv8Y/w5S072Zrfq66NsA4VNt/u3piGVxTETRBSAlf5ytVJbVOiS/bL4NUcjnPfJ1GL6GDKOZi2i62QsjCai+GWj+hi950bSQotslSIzUfpcuiFz9ISa22j9epOL6dPTo3oTWAMXZzQNqSyOmSCiAMyuw7FhfUw42YCwZ7zW+P1vkYU5m2kqueMbS2QuDBs6rzHO3G0eLqCqAQZBRBYlz9/yyivewCfCld9DiXkJDhWhunPMvGn6nKOqSpRgviVu1HYOJPT4GaLwsDuMiOJXuEOcY6D1DMbhzI1kZtdZ4W1uoEZgwYIMlJVchAbkouS6bSi8JgHYDtO6GO24BIjMjjN3UwiahlQWx0wQkQWpzeILSFkhjbJAMq26YSI9Touus3l1+nc/nu1iTMJp6dw4rV8Xo9ndqRT32B2mAQZBRBZkcD1QrCN7ou3O8ek6M2I0WE2NpwYoqVWj1LbrtmraxegRh6PbyFrYHUZE8SnGWXwj5T+DcaTdGNF057ToOqvoBr17T0qfS8eCP59t6zWfonTwaiz4f6XAYHbdEMkYBBGRuQyoB1KKdZ2zSOtCPDVA806gcOoXKK3ohgV/zgAwH4U6TQPQou5oO1CIMuCOO7FgQUbAtkbERtMaEAWSYHYDiIiMogwO6uulxwULpO16n6+w7RPA4MEo/PP5KEEhFqAUpbP+K81aPHiwNI+PRlpkq9LTgaIiFC5woaREo+Lj8nJv2+VFSGfN0uV6iPTCZTOIyDrcbuDxx6V/33+/ppmEQKOy9Byt5TNpoV/mpHTWf9E08XpvZslumRMHLPtB1qHX/ZvdYURkHenpwLRpUiZh2jRNb6JmDM326TrzCwqa8DUSz+8G5Ga0+L7SX51A08dVKP5LH+sGEgZ3YxLpgUEQETmC1eZ4SUSTVBuUoZKZeqw9SrAOcKdaNwgiigMMgojIfE4rsk1PR2FRIvD9CSxY0B6A30SKd9Sg8M9lAK43t53hSkgARo6UHolshEEQEZmvvBxYuNB3m1xsCwBFRfqv+Gmks4t3FgJAeynwKSsTaGhwSQHQ4L9L+9klEGxuBjZulB6JbISF0URkPocX2SYnnx22j3rUI0V9JysHgtu3S3VcVVWsCSJdsDCaiOKXEUW2breUcZo921IBlXfeIoGGhmSU3vGNlAmKcNJIn5FoKudoatI4hnJaFybFJXbgEpF53G7pzizfTPU+18KFxpwrTL7zFklz+Cz4cwZKq8ZLO8iBYG5uyIBCXiDWf84j+RyJiRo3nvMEURxgJoiIzCMHJtde673Jn53YL96zCGrzE3lXnT87o3QEx4tpxfposmQGL3dCpIeogqAffvgB3333Hc4//3yf7bt370b//v01aRgROdTZomFNWLjLJui8RSdOoOnjKyJumzIQktdHC2sSSLVgNBTOE0RxIOLC6BUrVuAXv/gFOnbsCCEEKioqMHToUABAbm4utiv/g7EYFkYTWYCRRdDFxS1HnSlZudg4Bp5C6yRpeZCQYi1sVvl+w2uUTNbU1IRNmzbB7XYjPT0dI0aMQKLmfZDOpdf9O+KaoLKyMmzfvh2ffvopXnjhBfz85z/Ha6+9BgBw0EAzIoqWkbUks2dLN+aqKinQAqRHedvs2dqdyyLUFohV5XZLwYv8Bfg+j6R2SqULU7VGye1G6aj1+tQomWjVqlXIzs7GqFGjcNNNN2HUqFHIzs7GqlWrzG4ahSIi1K9fP5/nR44cEZdffrlYuHChuPjiiyM9nKFqa2sFAFFbW2t2U4icq6ZGiKoq6auiQghAepS31dToc96qKulcVVX6HN8CSkqkSywpUX/uo6hIejHQV1GR9u254xvp+R3fxHxsq1i5cqVwuVwCgM+Xy+USLpdLrFy50uwmxgW97t8RB0EFBQXi008/9dlWX18vpk6dKhITEzVrmB4YBBFZjJGBSZwHQYECnoCBkEHBqHz+pKSz7cD8uPkMGhsbRWZmZosASBkIZWVlicbGRrObant63b/DLow+ceIE2rdvj5dffhmtWvl+W1JSEv7yl79gzpw5GuSmiIh0EOejziJeIDaSwuYY5lgqvM2NstKuaGhIQFKrJhQ2lgHbewRvh01s2rQJX3/9dcDXhRCorq7Gpk2bUFBQYFzDKGxhB0EjRozA2rVrkZmZGXCfyy67TJNGEZFDGBmYaDnqzIJ0XSA2mtFjZ5XetBcNZ9KRhHo0NCajFPNRGCdLorjDrJsKdz8yXtiF0Xl5eRg6dCg+++wzn+2ffPIJxo8fr3nDiMgkRk5gKAcmNs0ExA2dgtHSUmBB5WiU3FGD+qrdKLluGxagFKXXbY2L4vT0MN+vcPcj44UdBD333HP4+c9/juHDh2Pz5s34/PPPMWXKFOTl5SE5OVnPNhI5k5HBiP95LTazMulMLRiNcfSYz0SNizOA3FwULkhACQqx4P/lofTt8GbCtrIRI0YgMzMTLpdL9XWXy4WsrCyMGDHC4JZRuCIaIl9UVIRf/vKXGDNmDAYMGIAffvgBW7duxerVq/VqH5FzMRiRmBUMOl2MUxkErFFCGUruqGlZo2RDiYmJePrppwGgRSAkP3/qqac4X5CFhV0T5Ha7sWjRIjz33HPo168fPvvsM0ydOhW5nB2UyP4sPLOyTzBo1a6zHTuA++4DnnoKGDQo8H4WXcRVVYzLYqiW+Zztdiuc7QIsfvnhmjx5MlasWIF7773Xp0g6MzMTTz31FCZPnmxi6yiUsIOgXr16IScnB3/7299wzTXX4B//+AemTJmCr7/+Gg888ICebSRyDrOCkfLyljMrW614dckS6wYPu3cDGzdKj8GCoJ07pfc5P9+a16Gkx7IYcVqcPnnyZFx33XWcMdqGwg6Cli5diqlTp3qeX3XVVdiwYQMmTJiA//73v3j22Wd1aSCRo5gVjFhtMUy1YBAA9u71tseoNmmZvTlyxPeR4kZiYiKHwdtQ2EGQMgCS5ebmYsuWLRwdRqQVs4IRqy2GqRYMAsD06dLj7bcb1zUWaHj4jh1S5gcA3n3X9xEA+veXskLKgE4eXbt1K/D++8DkycDAgeZkhSIJ7oKMHnPKGmFOuU7H0WLGxe+++06Lw+iOM0aTrZg1w7EVZlauqRHi9tt1X9YhLIHej5Ejg7dv5Ehpv7lzg+83d64x1+FPo8854pmqbcop12lVps8YHcy5556rxWGIyAqsMLOyXDsye7bUBSZngIzqolNmb9av932Uz/3UU1Im6NgxqV07dwI/+xkwdqy0T//++rXPQuTMyIIF3uc+w+NjnajRIpxynY6jaUhlccwEka3U1EjZDr0WFLULOWNhZHYqksVFle175ZWWx5LX6Fq7Vohbb5X2u+Ya6XH+fGm7ngvHqrVFh/XCWqwRFqeZEadcp9VYZgFVO2MQRGQQLQM4ZdeYWhCkR7CoDBbmz/cGLGrBQqggSGbAqu2q16F8b3RugxwYJCXF2nBrc8p1Wole9++IJkskIgqLlhM9yl1jgbrozJhU8n//azmb8oUXAgkJgWdTnj0bKCuT/n3bbdJjRYW+y0f4vzezZ3vPV1GhaRtKS4GGBiApSXosLdWg/RbklOt0DE1DKotjJogsJ167vIwsrtbjXKEyJqGKogNlVNaulV7/wx+MeX+CvTcavm/+xcHxWizslOu0IksXRhNRlGJYndtyIp3oMZb5d/SeVFI5VcH69cC8ecBjjwGjR0vbEhKA5mbvecOdyqBLF+lRz8EkBk+4qVYcrFZEbHdOuU6nYRBERNqIdKLHWAJAvSeVVAsURo8OPm9SoHmV1IKSF18Epk0DDh+WXtMyAA73vdFoFGDANcIKAZw4gaZ1VcBtfWwf5Ae9zrOvk/24hBDC7EYYpa6uDmlpaaitrUVqaqrZzSGn8r8pqmUR7HjDULsuAHjlFaBv35bXtX27tBBnVVXkkzKqnWv+fKnm5pVXpIBFq/cwVDvVXldmuQJN/CjTehZwK/18xfIZEynodf9mJojIaHZYpysagW6uffv6BgdadNWo7ZeT4z1fOMcItzsuVMZE7XVllkttFnDANzjUktVm/yayMAZBREaz2jpdWpKDHHmNL8A3yHn1VeD3v/f9nlgCQOW55CUpwg2qwu2Ok0enyavY+wdNoRYFlfd1u4E2bbzbf/jBu125n92ZtQgwURQYBBEZLZ7/Ug+V5Zo7V+oaAbQJAJXnk4ef65VVCxU0Bbv5l5cDS5b47m9E9s+M2b/jNdNJcYlBEBFpJ5wsl5YBYKRZNT2zFKFu/rffLi2Y+qc/AW++GX7wF8soulBZKj3Ec6aT4g6DICIzWWGdLi0ZneWK9HzRjGALN2gKNwDs0kUKgsJ9X+w2jUI8Zzop7jAIIjKTGX+pW4WWAaCcLQkl0ixFJEETb/5EtsMgiIj0Ec6oKi3rdZYskbqcQhU5RxKo6NG1E+h9UXZ7yc8PH5a6z+TzB7sOK4q3TCfFHQZBRKQPI7Nchw9Lj5Mn+47GiraWRhZtdifYzT/Q+6Ls9nrjjfgoLnZyppNsgUEQEelHi0Ak2LHlep3Nm72P8tIUhw8Hr6XRM0sR681fzkDt3QtMny5t07u4WM/PisiiuIo8EeknkhXe5Xl4wl0Nvrxcmo148GDv8PiyMu+2VauCH18OVMK94esRNLndLVejX79e+tq71/e9kOcY0qsrLJLPiihOMBNERNYQ6SioSZOA3r2lf7/7LvDSS8ANNwAXXSRta2iQHuXgYu/e2EZZpad7l8HQKluiVng9b576vnJGKJquMGZ5iFQxCCIibRk1Y/CaNS0DiBUrpC8lZS1NrLQerq5WeP3YY751TfPmARdeKAU/OTnRnde/3XJQNGkS0NzsPb/yEbBPATZRlBgEEZG2IhlWHkvApAwgVq+WusLuvRcYMsR77HnzpIVVc3KkZTXKyqx1kw+1Wr3c1s8/l65Bq+H2yq4vM2ayJrIIBkFEpK1IhpXHssSCMoCQR4eNGwdcdZX33IC3XijS48vsuhZWsHbL661Nnuwdkq/H7M7shiOLYxBERNqKZFi5VvPwyCPC5EclebX2aI9v1FpYysJrOYA5fBiYOFGaYTrSwCtUuwGgutr7nmVlSY9aTvBot9muyXEYBBGRebSaZVlt5Ja8bfRo3+25udJz5cSEwRi1FpZyWH1xcejAK1SRtrLd69erF1z7r21G5DC2CoLef/99PPbYY6iqqoLb7cbq1asxadIks5tFRIEYNWOw2rw8webqiSRDYcZyGOEEXqGuQdluufurtBQYP179mAkJ2nTt2bX7kBzJVkHQqVOncNFFF+GWW27Bj3/8Y7ObQ0ShRDJpoN4Bk393UzBG1rKonSucwCua+Xx69vQ9hv8xBw2K/Jj+jOo+JNKArYKgcePGYdy4cWHvX19fj/r6es/zuro6PZpFZB1WKkT1XwsrVLuMWGLh2mu9ExQCgTMUcpYlP9+33XpNmBhuViqcLAvQcvi7/D3ytcuZIT0Y1X1IpAVhUwDE6tWrg+5TVFQkALT4qq2tNaiVRAarqhICkB7NpmyLFdpVVCS1IdBXUZF3X7m9r7yif7tDvTc1NVLb5MdQ1yAf7/bbg+87cqR0TD1Z4XOnuFBbW6vL/dtWmaBIPfjgg5g7d67neV1dHbLkERBEZK3Mkd5CZSiOHpX2mTxZGjUFSHMLAVLmRMtalkjqZpQZsnBrhYDwhr/H+2dOFEJcB0HJyclITk42uxlE+oqlEFXrIczKtqxfLz2uXu19Xd4Wql16CFVnM3u2NHGgcvJAeY6h6dOl0VPKbrFYRFs3E+galMPq5c9e7+Hv4TCqMJ4oWprmlQyEMLrD/OmVTiMyVSTdPP607q4I1ZZw26U3teteu1badv31+re7psbbTVhRIR23osK7LZxuKuU1hHrf5a4xdkuRTbE7jIjURVqIqucQZrW5aebPl56XlUnrYo0erd4uI8kZioQE4B//kFaclxdjHTZMeu8KC6VlOJ5+WvvCXi2G3SuzLKF+BrQa/k4UZ2wVBJ08eRL/+c9/PM8PHDiAHTt2oGPHjujevbuJLSMyUaQ3VD2HMKu15frrpceyMt91scwk19moTUqonFRQrg0yuhspHP6j6UL9DGgx/J0oziSY3YBIbNu2DRdffDEuvvhiAMDcuXNx8cUXY8GCBSa3zCHcbuk/3WjmJyHrmD0bqKqSvioqpG0VFd5t4cyiHA55PS/50Ypmz5aW1QC8GauKCmDtWqkG6IYb9G9DqLoZ/t4R6cZWmaCCggIIIcxuhnNxHSDrC6cQVYuumEhHlQVrlxkj1JRdgj/84PtamzbAwIHSQqxut/6FvaHmR4r0947FyERhs1UmiIhCkG+oRsxyvHBh8OyEclHTYO0K51haKy8HBg+WvuSuQOVIsPJy6d9GvZ9asmObiUxiq0wQmYDrAMW3hARg5EjpUcntBh5/XPr3/feH/xlb+edFmXFSKyR+7DHgiy+k+XUGDjSnjcq2WvV91JOT5q0iS2AQRMFxHaD41twMbNzoXV5B5nYDv/+99O9p03znoQEC35jD/Xkx4yav7FaS59ZRGj1aCvj8v8eMm7JTf+/Y5U4GYxBEwXEdIOsw+6/kcG7Ms2dLQ82nT5cKjcvK1H9e7HKTN+umzN87IkMwCKLgtCiiJW1odUMOlIU5fFjqDgKA//3Pu//q1dKyERdeKI2a6tIl+DIMfftKz3NypEe1nxejbvLhZpysVkjspN87p3b9kSUwCCKys2iyQ6GyMP7kgmGgZYZGvjHLNzLlsg3B1t0y6iYfbsZJeU28KRvLLllBiksMgih8VvyLOd653cDOnb4zGitvyIcPR54dCpSFycryzQTJwc/8+VJWp3PnwAXDajcy5Wgrs25k8rUePgz86U/Am2+GzjjpcVOOpStTz987s7tYAXb9kbk0XYTD4rh2GFlaTY20BpRy3Si914QKtHaYvD3Qsf3bGstaWGrXrbVQ1+PfHrnd8+dL3zN/fmTregU6v5lrd6m9z1Zol5LV2kOWwbXDiOKdWs2PWqHxY495X/fvtgGM6a6R56KRZzOePbtlV1a43VuhJgs0mvL927tXeszJsX89DkdeEbXAIIjIioLNaPzBB1L3mFK03TWBulrS04G5c73/DtZOq95Y1Wp7Jk6Uusa2bw8cLCq/T9DDsuUAABw6SURBVK5r+uwz7zHCDTKtWlskX7/V2iWfm13uZCRN80oWx+4wspxA3UhyN1ewbrBIu5706HZS674wonsrHKG6EouKYvu+UNcZ7fm1pPbzNXGi+e0iipBe92+XEM5ZjKuurg5paWmora1Famqq2c0hUl/FXOn224EhQ9RnNE5Pl/6CHzxYWvg0VHdNJPsG45/hCDRUXu37/Itw9SzMVWvnxInAXXd5l/II1M7166UuyMsvB95/X/36Qr2f0b5PWgr18zVxonqxODMxZDF63b/ZHUZkpnBGxsg3UrUZjc0Q7egpta4z5bphWq93pXYzf/NN6TzBgkDlXEfvvy89RjN83wpz/YT6+Tp8WHpP4nUOIqIQGAQRmSmcG2WwhUXl2p1XX1U/lh51KXoMaV6yJPpskFbZJLX3SibPdSTvp9zHKvU0akL9fPlfJ5HDMAgiUrLCvCn+ghWLpqdLa3sNHuxd40tJjzlvIslwqAUW69d7R10pAzx5W6SBRLDibPn8n30mzXj9+eeBgxa190o2fbrUNdmunXdNNVmo99PtloLUuXOt8zMlYyEyOZ2mFUYWx8JoCsnMeUoiKShW7huszbHM3xOOUO9XqOLgQEXfkbQrWBsiKU6uqQldkD53buTvp1XmvrFKwTpRFDhPEFG8i2S+nJ07paxF797eIfRqGQ6961JCdcepdZ099pj6MH/ZkiWh34twu/nk8+/dK2VzgMBdd+npwJ13SsXQBw4AhYXS9p/9DBg7Vvp3//7AoEG+bbFLPY3V5mMisgAGQURWnc8lGDmAkG/sgDnrLYXqjlN770aPlvb9zW/CC07UhLuivdpcS23aBG7bmjUtj/vSS9KXfFz/IEiNHX+miByIQRCRXRZwVN5Y5XXE5s+XHuWZpEePlp4Hqh+ySv1HrBmqcIqzA9X4yEGX2ueqXGvst7+VRofNnw9cf733uMprCPR+2uVnisjhGAQR2WUBx2CLlALSHELBhtBr2R0STaZDLWhIT5cKjpcsiez84QRRap+r/zxBoY77/vvA8OHqwVmw99MuP1NEDscgiMgK87mEI9CNtU0bKbsxebJxbYkm06EWNMjb9OgeUjtmqDmClLp08X2M9dxW/JkicjgGQUR2EejGKmdYBg40ri1aZjqCZVTCmbJAi24+tfNYqfuQiHTBIIhIyY43PjNG/RiV6QhngdZwrj/U56p2Hq3eVzv+TBE5RILZDSCiKPDGGhllt5tVzi0vFRJsRnAi0hUzQURK4WQerMBKc75oHZAZNbzc7GHsdvlZI4pjzAQRWZVapsCK2QOtsyzl5dK8Q4MHe4utZ83ybisvt9d5iMiymAkiMjsjEKxdgVZdj+fsQSSzPGtxHsC4YexW/VkjcigGQUSc2M5aC8caVXRtxjB2/qwRWQqDICIrTWwX7qrrWmcPrJJhUrt+IPoV5q3GSj9rRMQgiMhSE9upZQrmzWu5X7xmD6JZ6kILes01pHYeq/ysWSn7R2QSBkFEVhJo1XVlTdC8edpkD8KtTzHyZql2/fPnS8uDvPKKd200rWkx2s4q2bRw2a29RDpgEESkZPb8O4FWXZcDHjlI0SJ7EG59ipE3S7Xrz8mRHvv2ja+btdk/a0TEIIjIh5Xm39GbletT3G5gyxbp31u3So9WHEUVy2gvM37WODqNyAeDICKrCrTqulbZg2D1KW43sHOndJPu3Vt6TYubZbhda8os1dNPS49WrIOy22gvu7WXSGcuIYQwuxFGqaurQ1paGmpra5Gammp2c4isY/t2aYLAqiopCCouVi9QlkV7s/Q/TyButzQqbvp0b02Qf5bKChkL/8yKWjbNCu2U2a29RGfpdf9mJojIKYJlYfwzTLNnSxmgYEFINA4f9n1Ua6N8k/7hB9/X2rTR/iYda9G3lUZ7hcNu7SXSGZfNIPuz4lISViQXOKu9T8r6lO3bpX0CBSG5uZEFDG63dMzt24HNm6Vtmzd7tynbo7aURVmZ9Dh9uu9SFlp87sHeEyKKewyCyP7i6Ua2YwdQUCA9miGSICSaY8rHKitTX6Nr9mypq6yqSso8AdIUAbffDqxdK70us9rnbrfRXnZrL5EO2B1GFA25G2XSJGDNGu3m0Nm9G9i4UXocNEibdkYyGijQPEVffAFMngwMHBh5GyZN8hZXv/su8NJLwM9+BowdK23r39/bVrWuqdGjgfvvj/y8geg1QspuIwvt1l4iHTAIInsye6ivnIXo3dvaE85FOhoo0DxFsQQha9a0bMNLL0lfchsGDZJGoy1cCOTnB34vtfjcOUKKiM5iEET2FE83sh07pMwPIGVKlI+AlCmJNiukzOysXi11Q82fD1x/vbRN70BRzpaF04YjR3wf1bprtPjcrTw/EhEZikEQ2ZMZNzI5C3H4sLfAVw5WVq+WtnfpEnkW6r77pC4wJWWmZORIoLIyujYr2yIvQpqT03I0kFpXVKw1I8qZpuXzyaPChg/3zkckf332mfTaZ595szv+XWPy5753r3c9sUg/d46QIqKzGASRPZlxI1PLQsiBilzwC0SehXrqKd9MUKCamWgou4/Uggzl+mD+3Xp61Ix06eL7+PjjwO9/77tPWZn3/Zw7F3jiCe9rDGCISEMMgojCJWch5ExQWZkUrLz0ktS9M3y4NxMUiUGDfLu7XnpJCoCmTYu9zWqBmzLI0LrbMFTNTkJC9NkltWMD3gxXNHVgHCFF5GgMgsj+jLqRKW+yXbpIgcTYsVLQcv31kWcjjFidPVi3odw1Jc/XI/9bFk1QEWnNzv33e4O9UDVLascGvN1i4QR0/u85R0gRORqDILI/u97I1Lqg+veXaoBi6QJTCtZ9pLY0RqzF5ZHWaoVbsxTNsdWovedE5FgMgoiiIWef+vfXNgs1aFD0RdCR0qO4PJaanc6dfR+1PDYRkQoGQUTRUGafIhm+bub8Rv7dhlYLKgYOlNoXzYSMwYTzngP6d00SkeVwFXkiI+m1Onuswl3dPRJ61jxFcuxw3vNrr9X++olIM3rdvxkEERnJPyuh1gUVbLZkKwQVdqP2ngPAK68Afft6pwhgEERkWXrdv9kdRmSkWLqg9CzqtWtxeTgCBZZy7ZG8yj1g7NIrRGQ6BkFEZAwzs01yNkgegQYAf/oT8OabvvvZdekVIooKgyAis4Qzv5HZC8Vqyczh6WpzDCkDoIkTpedcQ4zIURgEEZklnC6oeFoo1kyhpgM4fFgKgjjknshRGAQRWZndVzy3SiZLOQw+P1/6tzLgUbaJiByDQRCRlVltLp9IWSmTJXfHvfJKy9e4hhiRIyWY3QCiiLnd0o1TzjCYdQwKbfZsadh5VZWUwQKkR3nb7NnGt6lz55YBj9w1ySCIyFGYCSL70aLA1o5rSGmdrTBitJbZmSy17rjqaulzl7fb5fMnIs0xE0RkF1pnK+RAMJ6zYeXl0iSIgwd7u+FmzfJuKy83t31EZCpmgsgetCiwtUqRrt1olTGKJJOl1TntXlhORLpiEET2oEWBrZWKdM0STSCoVddhJLNSa3lOOxeWE5GuGASRPWjxF300x4i3NbUYCBIReTAIInvQ4i/6aI5hxwLqYMINBLXqOowkiNS7u5LD4InIjy0Lo5999ln07NkTKSkpGDx4MDZt2mR2k4jsIT3dG/jJgY/yuXJSQS0KiiMpvta7iJnD4InIj+0yQa+//jruu+8+PPvss7jssstQXl6OcePGYc+ePejevbvZzaNwxNrFpMVf9MGOwQJqcwqKWcRMRAZzCSGE2Y2IxNChQ5Gbm4vFixd7tvXt2xeTJk3CokWLfPatr69HfX2953ldXR2ysrJQW1uL1NRUw9pMfrZvl/6yr6qyZoFqcXHLuhmleKmbCTcYjfTz8g8i1YKZUAGN1X9GiMhQdXV1SEtL0/z+batMUENDA6qqqvDrX//aZ/vYsWOxZcuWFvsvWrQIC4PdzIjUOCUjEclorUiw+JqIbMJWQdCRI0fQ1NSErl27+mzv2rUrvv322xb7P/jgg5g7d67nuZwJIhPYqYuJw6p9Rdr9qEUQySJmIjKArYIgmcvl8nkuhGixDQCSk5ORnJxsVLMoGGYH7CvSjJFWI/n480BEOrPV6LDOnTsjMTGxRdbn0KFDLbJDZDHRLKRphUVOtchIWOE67IjvGxHpzFZBUFJSEgYPHoz33nvPZ/t7772HYcOGmdQqCku4Q7OVrLC2lRbDqq1wHWaJJYh08vtGRIawXXfY3LlzMWPGDOTl5SE/Px9LlizBwYMHcccdd5jdNCLyx24tIrIw2wVBN954I44ePYqSkhK43W4MGDAAf//739GjRw+zm0bhcsIcPfFyHUbj+0ZEBrLdPEGx0GueAdJQvMzREy/XYTS+b0SkQq/7N4MgshYtJtqzgni5DqPxfSMiFZwskZwhXuboiZfrMBrfNyIykK1GhxGRBXDoOhHFCQZBZF3xMmtwvFyHzKih6/H2vhGR5bAmiIgiw8VNichgrAkiIvNw6DoRxSEGQUQUGtd+I6I4xCCIiELTYmV4IiKLYRBERKFx6DoRxSGODiMiIiJHYhBERJHh0HUiihPsDiOiyHBleCKKE8wEEZEXZ4MmIgdhEEREXkbNBk1EZAEMgoiIiMiRWBNE5HScDZqIHIpBEJHTcTZoInIoBkFETsfZoInIoRgEETkdZ4MmIodiYTQRERE5EoMgIvLibNBE5CDsDiMiL84GTUQOwkwQERERORKDICIiInIkBkFERETkSAyCiIiIyJEYBBEREZEjMQgiIiIiR2IQRERERI7EIIiIiIgciUEQERERORKDICIiInIkBkFERETkSAyCiIiIyJEYBBEREZEjMQgiIiIiR2IQRERERI7EIIiIiIgciUEQERERORKDICIiInIkBkFERETkSAyCiIiIyJEYBBEREZEjMQgiIiIiR2IQRERERI7EIIiIiIgciUEQERERORKDICIiInIkBkFERETkSAyCiIiIyJEYBBEREZEjMQgiIiIiR2IQRERERI7EIIiIiIgciUEQERERORKDICIiInIkBkFERETkSAyCiIiIyJEYBBEREZEjMQgiIiIiR2IQRERERI7EIIiIiIgciUEQEREROZJtgqCHH34Yw4YNQ9u2bdGhQwezm0NEREQ2Z5sgqKGhAT/5yU9w5513mt0UIiIiigOtzG5AuBYuXAgAWLZsWdjfU19fj/r6es/z2tpaAEBdXZ2mbSMiIiL9yPdtIYSmx7VNEBSNRYsWeYInpaysLBNaQ0RERLE4evQo0tLSNDteXAdBDz74IObOnet5fvz4cfTo0QMHDx7U9E20urq6OmRlZaG6uhqpqalmN8cwvG5etxPwunndTlBbW4vu3bujY8eOmh7X1CCouLhYNVOjtHXrVuTl5UV1/OTkZCQnJ7fYnpaW5qgfHllqaiqv20F43c7C63YWp153QoK2pcymBkFz5szB1KlTg+6TnZ1tTGOIiIjIUUwNgjp37ozOnTub2QQiIiJyqMTi4uJisxsRjoMHD+LAgQP4+OOPsXnzZowfPx7ffvst2rVrh6SkpLCPk5iYiIKCArRqFdflUC3wunndTsDr5nU7Aa9bu+t2Ca3Hm+lk5syZePHFF1ts37BhAwoKCoxvEBEREdmabYIgIiIiIi3ZZsZoIiIiIi0xCCIiIiJHYhBEREREjsQgiIiIiBwp7oOghx9+GMOGDUPbtm3RoUOHsL5HCIHi4mJkZGSgTZs2KCgowO7du3VuqbaOHTuGGTNmIC0tDWlpaZgxYwaOHz8e9HsKCgrgcrl8vkJNZmm2Z599Fj179kRKSgoGDx6MTZs2Bd1/5cqV6NevH5KTk9GvXz+sXr3aoJZqK5LrXrZsWYvP1eVy4fTp0wa2OHbvv/8+Jk6ciIyMDLhcLqxZsybk92zcuBGDBw9GSkoKevXqhT//+c8GtFRbkV53ZWWl6uf92WefGdTi2C1atAhDhgxB+/btcd5552HSpEnYt29fyO+z++93NNcdD7/fixcvxsCBAz2zYOfn5+Odd94J+j1afdZxHwQ1NDTgJz/5Ce68886wv+d3v/sdfv/73+OPf/wjtm7dim7dumHMmDE4ceKEji3V1k033YQdO3Zg7dq1WLt2LXbs2IEZM2aE/L5Zs2bB7XZ7vsrLyw1obXRef/113HffffjNb36DTz75BCNGjMC4ceNw8OBB1f0/+OAD3HjjjZgxYwY+/fRTzJgxA1OmTMFHH31kcMtjE+l1A9IU+8rP1e12IyUlxcBWx+7UqVO46KKL8Mc//jGs/Q8cOIDx48djxIgR+OSTT/DQQw/hnnvuwcqVK3VuqbYivW7Zvn37fD7v3r1769RC7W3cuBF33XUXPvzwQ7z33ntobGzE2LFjcerUqYDfEw+/39FcN2D/3+/MzEw88sgj2LZtG7Zt24bRo0fjuuuuC5h80PSzFg6xdOlSkZaWFnK/5uZm0a1bN/HII494tp0+fVqkpaWJP//5z3o2UTN79uwRAMSHH37o2fbBBx8IAOKzzz4L+H0jR44U9957rxFN1MQll1wi7rjjDp9tOTk54te//rXq/lOmTBFXX321z7arrrpKTJ06Vbc26iHS6w73Z99OAIjVq1cH3edXv/qVyMnJ8dk2e/Zscemll+rZNF2Fc90bNmwQAMSxY8cMapX+Dh06JACIjRs3BtwnXn6/lcK57nj8/RZCiHPPPVc899xzqq9p+VnHfSYoUgcOHMC3336LsWPHerYlJydj5MiR2LJli4ktC98HH3yAtLQ0DB061LPt0ksvRVpaWshrePXVV9G5c2f0798f999/v2WzXw0NDaiqqvL5nABg7NixAa/xgw8+aLH/VVddZZvPFYjuugHg5MmT6NGjBzIzMzFhwgR88sknejfVdIE+723btuHMmTMmtco4F198MdLT03HFFVdgw4YNZjcnJrW1tQAQdAXxePj99hfOdQPx9fvd1NSE5cuX49SpU8jPz1fdR8vP2llzbofh22+/BQB07drVZ3vXrl3x3//+14wmRezbb7/Feeed12L7eeed57k+NdOmTUPPnj3RrVs3/Pvf/8aDDz6ITz/9FO+9956ezY3KkSNH0NTUpPo5BbrGb7/9NqL9rSia687JycGyZcvwox/9CHV1dXj66adx2WWX4dNPP7VVF0mkAn3ejY2NOHLkCNLT001qmb7S09OxZMkSDB48GPX19Xj55ZdxxRVXoLKyEpdffrnZzYuYEAJz587F8OHDMWDAgID7xcPvt1K41x0vv9+7du1Cfn4+Tp8+jXbt2mH16tXo16+f6r5afta2DIKKi4uxcOHCoPts3boVeXl5UZ/D5XL5PBdCtNhmtHCvG2jZfiD0NcyaNcvz7wEDBqB3797Iy8vD9u3bkZubG2Wr9RXp52TFzzUakVzHpZdeiksvvdTz/LLLLkNubi7+8Ic/4JlnntG1nWZTe5/UtseTPn36oE+fPp7n+fn5qK6uxuOPP27LIGjOnDnYuXMnNm/eHHLfePn9BsK/7nj5/e7Tpw927NiB48ePY+XKlbj55puxcePGgIGQVp+1LYOgOXPmhBy1lJ2dHdWxu3XrBkCKNJV/KR46dKhF5Gm0cK97586d+N///tfitcOHD0d0Dbm5uWjdujW++OILywVBnTt3RmJiYovIP9jn1K1bt4j2t6JorttfQkIChgwZgi+++EKPJlpGoM+7VatW6NSpk0mtMsell16KV155xexmROzuu+/GG2+8gffffx+ZmZlB942H329ZJNftz66/30lJSbjgggsAAHl5edi6dSuefvpp1cE5Wn7WtqwJ6ty5M3JycoJ+RVsZL3cHKbuAGhoasHHjRgwbNkyrS4hKuNedn5+P2tpa/P/27iW0iTUM4/irNrGooRgo3sALXaQIFtvYhaANUrCKFxB0ISUExY0gUnexIpqFEDeKoIhgEVcK1hQXBY1gg6K1ih2xthVR04riqkKtCuLlOZtjOPVyzkm9jNP5/2AWmflS3rcfX/owmY/eunWr8N6uri4bHh4uqofe3l57//79H/m1QTAYtGg0+tVXdZcvX/5uj0uXLv1qfDabdX1eizGWvr8kye7evftHzuvP9L35XrJkiQUCAZeqcofjOJ6ab0m2Y8cOy2QyduXKFVuwYMF/vmc8rO+x9P2tnzEe1rcke/fu3Tev/dS5LvpRao8ZHByU4zhKpVKaNm2aHMeR4zgaGRkpjIlEIspkMoXX6XRaZWVlymQy6unp0ebNmzVr1iy9evXKjRbGZNWqVaqqqlJnZ6c6Ozu1aNEirV27tnD92bNnikQi6urqkiQ9evRIqVRKt2/fVj6fV3t7uyorK1VdXa0PHz641ca/Onv2rAKBgFpaWtTX16empiZNnTpVAwMDkqR4PD5qx9T169c1adIkpdNp9ff3K51Oq6SkZNQuOi8otu/9+/fr4sWLevz4sRzH0ZYtW1RSUlKYe68YGRkprF8z06FDh+Q4jgYHByVJyWRS8Xi8MP7JkyeaMmWKdu3apb6+PrW0tCgQCKi1tdWtFsak2L4PHz6strY2PXz4UPfv31cymZSZ6fz58261ULTt27errKxMuVxOL168KBxv374tjBmP63ssfY+H9b17925dvXpV+Xxe9+7dU3NzsyZOnKhsNivp1871uA9BiURCZvbV0dHRURhjZjp16lTh9adPn7Rv3z7NnDlTkydPVl1dnXp6en5/8T9gaGhIjY2NCoVCCoVCamxsHLVlNp/Pj/o9PH36VHV1dQqHwwoGg6qoqNDOnTs1NDTkUgf/z7FjxzRv3jwFg0HV1NSM2koai8WUSCRGjT937pwikYgCgYAqKys99Yfhn4rpu6mpSXPnzlUwGFR5eblWrlypGzduuFD1j/m89fvL43OviURCsVhs1HtyuZyqq6sVDAY1f/58HT9+/PcX/oOK7fvgwYOqqKhQaWmppk+frmXLlqm9vd2d4sfoW/1++Tk9Htf3WPoeD+t769athc+z8vJy1dfXFwKQ9GvneoL095OCAAAAPuLJZ4IAAAB+FCEIAAD4EiEIAAD4EiEIAAD4EiEIAAD4EiEIAAD4EiEIAAD4EiEIAAD4EiEIAAD4EiEIgOecOXPGSktL7fnz54Vz27Zts6qqKhseHnaxMgBewr/NAOA5kmzx4sW2fPlyO3r0qKVSKTt58qTdvHnT5syZ43Z5ADyixO0CAKBYEyZMsAMHDtjGjRtt9uzZduTIEbt27VohAG3YsMFyuZzV19dba2ury9UC+FNxJwiAZ9XU1Fhvb69ls1mLxWKF8x0dHfb69Ws7ffo0IQjAd/FMEABPunTpkj148MA+fvxoM2bMGHVtxYoVFgqFXKoMgFcQggB4Tnd3t23atMlOnDhhDQ0NtnfvXrdLAuBBPBMEwFMGBgZszZo1lkwmLR6P28KFC622ttbu3Llj0WjU7fIAeAh3ggB4xsuXL2316tW2fv16a25uNjOzaDRq69atsz179rhcHQCv4U4QAM8Ih8PW39//1fkLFy64UA0Ar2N3GIBxp6Ghwbq7u+3NmzcWDoetra3Namtr3S4LwB+GEAQAAHyJZ4IAAIAvEYIAAIAvEYIAAIAvEYIAAIAvEYIAAIAvEYIAAIAvEYIAAIAvEYIAAIAvEYIAAIAvEYIAAIAvEYIAAIAv/QWCOHv2lLEAbwAAAABJRU5ErkJggg==",
      "text/plain": [
       "Figure(PyObject <Figure size 640x480 with 1 Axes>)"
      ]
     },
     "metadata": {},
     "output_type": "display_data"
    }
   ],
   "source": [
    "using Distributions, PyPlot\n",
    "N = 250; p_apple = 0.7; Σ = [0.2 0.1; 0.1 0.3]\n",
    "p_given_apple = MvNormal([1.0, 1.0], Σ) # p(X|y=apple)\n",
    "p_given_peach = MvNormal([1.7, 2.5], Σ) # p(X|y=peach)\n",
    "X = Matrix{Float64}(undef,2,N); y = Vector{Bool}(undef,N) # true corresponds to apple\n",
    "for n=1:N\n",
    "    y[n] = (rand() < p_apple) # Apple or peach?\n",
    "    X[:,n] = y[n] ? rand(p_given_apple) : rand(p_given_peach) # Sample features\n",
    "end\n",
    "X_apples = X[:,findall(y)]'; X_peaches = X[:,findall(.!y)]' # Sort features on class\n",
    "x_test = [2.3; 1.5] # Features of 'new' data point\n",
    "\n",
    "function plot_fruit_dataset()\n",
    "    # Plot the data set and x_test\n",
    "    plot(X_apples[:,1], X_apples[:,2], \"r+\")   # apples\n",
    "    plot(X_peaches[:,1], X_peaches[:,2], \"bx\") # peaches\n",
    "    plot(x_test[1], x_test[2], \"ko\")           # 'new' unlabelled data point\n",
    "    legend([\"Apples\"; \"Peaches\"; \"Apple or peach?\"], loc=2)\n",
    "    xlabel(L\"x_1\"); ylabel(L\"x_2\"); xlim([-1,3]); ylim([-1,4])\n",
    "end\n",
    "plot_fruit_dataset();"
   ]
  },
  {
   "cell_type": "markdown",
   "metadata": {
    "slideshow": {
     "slide_type": "slide"
    }
   },
   "source": [
    "### Generative Classification Problem Statement\n",
    "\n",
    "- Given is a data set  $D = \\{(x_1,y_1),\\dotsc,(x_N,y_N)\\}$\n",
    "  - inputs $x_n \\in \\mathbb{R}^D$ are called **features**.\n",
    "  - outputs $y_n \\in \\mathcal{C}_k$, with $k=1,\\ldots,K$; The **discrete** targets $\\mathcal{C}_k$ are called **classes**."
   ]
  },
  {
   "cell_type": "markdown",
   "metadata": {
    "slideshow": {
     "slide_type": "fragment"
    }
   },
   "source": [
    "- We will again use the 1-of-$K$ notation for the discrete classes. Define the binary **class selection variable**\n",
    "$$\n",
    "y_{nk} = \\begin{cases} 1 & \\text{if  } \\, y_n \\in \\mathcal{C}_k\\\\\n",
    "0 & \\text{otherwise} \\end{cases}\n",
    "$$\n",
    "  - (Hence, the notations $y_{nk}=1$ and $y_n \\in \\mathcal{C}_k$ mean the same thing.)"
   ]
  },
  {
   "cell_type": "markdown",
   "metadata": {
    "slideshow": {
     "slide_type": "fragment"
    }
   },
   "source": [
    "-  The plan for generative classification: build a model for the joint pdf $p(x,y)= p(x|y)p(y)$ and use Bayes to infer the posterior class probabilities \n",
    "\n",
    "$$\n",
    "p(y|x) = \\frac{p(x|y) p(y)}{\\sum_{y} p(x|y) p(y)} \\propto p(x|y)\\,p(y)\n",
    "$$"
   ]
  },
  {
   "cell_type": "markdown",
   "metadata": {
    "slideshow": {
     "slide_type": "slide"
    }
   },
   "source": [
    "###  1 - Model specification \n",
    "\n",
    "##### Likelihood\n",
    "\n",
    "- Assume Gaussian **class-conditional distributions** with **constant covariance matrix** across the classes,\n",
    " $$\n",
    " p(x_n|\\mathcal{C}_{k}) = \\mathcal{N}(x_n|\\mu_k,\\Sigma)\n",
    " $$\n",
    "with notational shorthand: $\\mathcal{C}_{k} \\triangleq (y_n \\in \\mathcal{C}_{k})$."
   ]
  },
  {
   "cell_type": "markdown",
   "metadata": {
    "slideshow": {
     "slide_type": "fragment"
    }
   },
   "source": [
    "##### Prior\n",
    "\n",
    "- We use a categorical distribution for the class labels $y_{nk}$: \n",
    "$$p(\\mathcal{C}_{k}) = \\pi_k$$\n",
    "\n",
    "- This leads to\n",
    "$$\n",
    " p(x_n,\\mathcal{C}_{k}) =  \\pi_k \\cdot \\mathcal{N}(x_n|\\mu_k,\\Sigma)\n",
    "$$ "
   ]
  },
  {
   "cell_type": "markdown",
   "metadata": {
    "slideshow": {
     "slide_type": "subslide"
    }
   },
   "source": [
    "- The log-likelihood for the full data set is then\n",
    "$$\\begin{align*}\n",
    "\\log\\, &p(D|\\theta) \\stackrel{\\text{IID}}{=} \\sum_n \\log p(x_n,\\mathcal{C}_{1},\\ldots,\\mathcal{C}_{K} \\,|\\,\\theta) \\\\\n",
    "  &= \\sum_n \\log \\prod_k p(x_n,\\mathcal{C}_{k}|\\theta)^{y_{nk}} \\;\\;\\text{(use 1-of-K coding)} \\\\\n",
    "  &=  \\sum_{n,k} y_{nk} \\log p(x_n,\\mathcal{C}_{k}|\\theta) \\\\\n",
    "   &=  \\sum_{n,k} y_{nk}  \\log\\mathcal{N}(x_n|\\mu_k,\\Sigma)  +  \\sum_{n,k} y_{nk} \\log \\pi_k \\\\\n",
    "   &=  \\sum_{n,k} y_{nk} \\underbrace{ \\log\\mathcal{N}(x_n|\\mu_k,\\Sigma) }_{ \\text{see Gaussian est.} } + \\underbrace{ \\sum_k m_k \\log \\pi_k }_{ \\text{see multinomial est.} } \n",
    "\\end{align*}$$\n",
    "where we used $m_k \\triangleq \\sum_n y_{nk}$."
   ]
  },
  {
   "cell_type": "markdown",
   "metadata": {
    "slideshow": {
     "slide_type": "fragment"
    }
   },
   "source": [
    "- As usual, the rest (inference for parameters and model prediction) through straight probability theory."
   ]
  },
  {
   "cell_type": "markdown",
   "metadata": {
    "slideshow": {
     "slide_type": "slide"
    }
   },
   "source": [
    "### 2 -  Parameter Inference for Classification\n",
    "\n",
    "- We'll do ML estimation for $\\theta = \\{ \\pi_k, \\mu_k, \\Sigma \\}$ from data $D$"
   ]
  },
  {
   "cell_type": "markdown",
   "metadata": {
    "slideshow": {
     "slide_type": "fragment"
    }
   },
   "source": [
    "-  Recall (from the previous slide) the log-likelihood (LLH)\n",
    "\n",
    "$$\n",
    "\\log\\, p(D|\\theta) =  \\sum_{n,k} y_{nk} \\underbrace{ \\log\\mathcal{N}(x_n|\\mu_k,\\Sigma) }_{ \\text{Gaussian} } + \\underbrace{ \\sum_k m_k \\log \\pi_k }_{ \\text{multinomial} } \n",
    "$$"
   ]
  },
  {
   "cell_type": "markdown",
   "metadata": {
    "slideshow": {
     "slide_type": "fragment"
    }
   },
   "source": [
    "- Maximization of the LLH breaks down into\n",
    "  -  **Gaussian density estimation** for parameters $\\mu_k, \\Sigma$, since the first term contains exactly the LLH for MVG density estimation (see lesson on Density Est., Eq.1) \n",
    "  - **Multinomial density estimation** for class priors $\\pi_k$, since the second term holds exactly the LLH for multinomial density estimation (see lesson on Density Estimation, Eq.2). \n",
    " "
   ]
  },
  {
   "cell_type": "markdown",
   "metadata": {
    "slideshow": {
     "slide_type": "subslide"
    }
   },
   "source": [
    " - The ML for multinomial class prior (we've done this before!)\n",
    "$$\\begin{align*}   \n",
    "\\hat \\pi_k = m_k/N \n",
    "\\end{align*}$$"
   ]
  },
  {
   "cell_type": "markdown",
   "metadata": {
    "slideshow": {
     "slide_type": "fragment"
    }
   },
   "source": [
    "- Now group the data into separate classes and do MVG ML estimation for class-conditional parameters (we've done this before as well):\n",
    "$$\\begin{align*}\n",
    " \\hat \\mu_k &= \\frac{ \\sum_n y_{nk} x_n} { \\sum_n y_{nk} } = \\frac{1}{m_k} \\sum_n y_{nk} x_n \\\\\n",
    " \\hat \\Sigma  &= \\frac{1}{N} \\sum_{n,k} y_{nk} (x_n-\\hat \\mu_k)(x_n-\\hat \\mu_k)^T \\\\\n",
    "  &= \\sum_k \\hat \\pi_k \\cdot \\underbrace{ \\left( \\frac{1}{m_k} \\sum_{n} y_{nk} (x_n-\\hat \\mu_k)(x_n-\\hat \\mu_k)^T  \\right) }_{ \\text{class-cond. variance} } \\\\\n",
    "  &= \\sum_k \\hat \\pi_k \\cdot \\hat \\Sigma_k\n",
    "\\end{align*}$$\n",
    "where $\\hat \\pi_k$, $\\hat{\\mu}_k$ and $\\hat{\\Sigma}_k$ are the sample proportion, sample mean and sample variance for the $k$th class, respectively."
   ]
  },
  {
   "cell_type": "markdown",
   "metadata": {
    "slideshow": {
     "slide_type": "fragment"
    }
   },
   "source": [
    "- Note that the binary class selection variable $y_{nk}$ groups data from the same class."
   ]
  },
  {
   "cell_type": "markdown",
   "metadata": {
    "slideshow": {
     "slide_type": "slide"
    }
   },
   "source": [
    "###  3 - Application: Class prediction for new Data\n",
    "\n",
    "-  Let's apply the trained model: given a 'new' input $x_\\bullet$, use Bayes rule to get posterior class probability\n",
    "$$\\begin{align*}\n",
    " p(\\mathcal{C}_k|x_\\bullet,\\hat{\\theta} ) &\\propto p(\\mathcal{C}_k) \\,p(x_\\bullet|\\mathcal{C}_k) \\\\\n",
    "  &\\propto \\hat{\\pi}_k \\exp \\left\\{ { - {\\frac{1}{2}}(x_\\bullet - \\hat{\\mu}_k )^T \\hat{\\Sigma}^{ - 1} (x_\\bullet - \\hat{\\mu}_k )} \\right\\}\\\\\n",
    "  &\\propto \\exp \\left\\{ {\\hat{\\mu}_k^T \\hat{\\Sigma}^{-1} x_\\bullet - {\\frac{1}{2}}\\hat{\\mu}_k^T \\hat{\\Sigma}^{ - 1} \\hat{\\mu}_k  + \\log \\hat{\\pi}_k } \\right\\}  \\\\\n",
    "  &=  \\exp\\{\\beta_k^T x + \\gamma_k\\}\n",
    "\\end{align*}$$\n",
    "where \n",
    "$$\\begin{align*}\n",
    "\\beta_k &= \\hat{\\Sigma}^{-1} \\hat{\\mu}_k \\\\\n",
    "\\gamma_k &= - \\frac{1}{2} \\hat{\\mu}_k^T \\hat{\\Sigma}^{-1} \\hat{\\mu}_k  + \\log \\hat{\\pi}_k \\,.\n",
    "\\end{align*}$$"
   ]
  },
  {
   "cell_type": "markdown",
   "metadata": {
    "slideshow": {
     "slide_type": "fragment"
    }
   },
   "source": [
    "- The class posterior function $$\\phi(a_k) \\triangleq \\frac{\\exp(a_k)}{\\sum_{k^\\prime}\\exp(a_{k^\\prime})}$$ is called a **softmax** function. Note that the softmax function is per definition properly normalized in the sense that $\\sum_k \\phi(a_k) = 1$.  "
   ]
  },
  {
   "cell_type": "markdown",
   "metadata": {
    "slideshow": {
     "slide_type": "slide"
    }
   },
   "source": [
    "###  Discrimination Boundaries\n",
    "\n",
    "-  The class log-posterior $\\log p(\\mathcal{C}_k|x) \\propto \\beta_k^T x + \\gamma_k$ is a linear function of the input features."
   ]
  },
  {
   "cell_type": "markdown",
   "metadata": {
    "slideshow": {
     "slide_type": "fragment"
    }
   },
   "source": [
    "-  Thus, the contours of equal probability (**discriminant functions**) are lines (hyperplanes) in feature space\"\n",
    "$$\n",
    "\\log \\frac{{p(\\mathcal{C}_k|x,\\theta )}}{{p(\\mathcal{C}_j|x,\\theta )}} = \\beta_{kj}^T x + \\gamma_{kj} = 0\n",
    "$$\n",
    "where we defined $\\beta_{kj} \\triangleq \\beta_k - \\beta_j$ and similarly for $\\gamma_{kj}$."
   ]
  },
  {
   "cell_type": "markdown",
   "metadata": {
    "slideshow": {
     "slide_type": "fragment"
    }
   },
   "source": [
    "-  (homework). What happens if we had not assumed class-independent variances $\\Sigma_k=\\Sigma$? Are the discrimination functions still linear? quadratic?"
   ]
  },
  {
   "cell_type": "markdown",
   "metadata": {
    "slideshow": {
     "slide_type": "fragment"
    }
   },
   "source": [
    "-  How to classify a new input $x_\\bullet$? The Bayesian answer is a posterior distribution $ p(\\mathcal{C}_k|x_\\bullet)$. If you must choose, then the class with maximum posterior class probability\n",
    "$$\\begin{align*}\n",
    "k^* &= \\arg\\max_k p(\\mathcal{C}_k|x_\\bullet) \\\\\n",
    "  &= \\arg\\max_k \\left( \\beta _k^T x_\\bullet + \\gamma_k \\right)\n",
    "\\end{align*}$$\n",
    "is an appealing decision. "
   ]
  },
  {
   "cell_type": "markdown",
   "metadata": {
    "slideshow": {
     "slide_type": "slide"
    }
   },
   "source": [
    "#### CODE EXAMPLE\n",
    "\n",
    "We'll apply the above results to solve the \"apple or peach\" example problem."
   ]
  },
  {
   "cell_type": "code",
   "execution_count": 2,
   "metadata": {
    "slideshow": {
     "slide_type": "subslide"
    }
   },
   "outputs": [
    {
     "data": {
      "image/png": "iVBORw0KGgoAAAANSUhEUgAAAkEAAAG2CAYAAAB4e1KRAAAABHNCSVQICAgIfAhkiAAAAAlwSFlzAAAPYQAAD2EBqD+naQAAADl0RVh0U29mdHdhcmUAbWF0cGxvdGxpYiB2ZXJzaW9uIDMuMC4yLCBodHRwOi8vbWF0cGxvdGxpYi5vcmcvOIA7rQAAIABJREFUeJzs3Xl8FOX9B/DP5iQBEiDhCJeA5RApQjg0KuWwWPFEQ0ULKEr4gS+0KioWIXIEBUVabKkhJogCXigiViqtWgEVrCGAF4IXlMOgRkMSkuyRzf7+mMzu7O7sPbMzs/t5v155bXZ3MvPM7Op8+T7f53lMDofDASIiIqI4k6B1A4iIiIi0wCCIiIiI4hKDICIiIopLDIKIiIgoLjEIIiIiorjEIIiIiIjiEoMgIiIiiksMgoiIiCguMQgiIiKiuMQgiIiIiOKSYYOg5cuXw2Qy4Z577tG6KURERGRAhgyCysvL8fTTT2Pw4MFaN4WIiIgMynBB0NmzZzFlyhSUlpaiffv2WjeHiIiIDCpJ6waEas6cObjqqqvw29/+FsuWLfO7rcVigcVicT5vbm7GL7/8gqysLJhMJrWbSkRERApwOByoq6tD165dkZCgXP7GUEHQSy+9hP3796O8vDyo7ZcvX44lS5ao3CoiIiKKhhMnTqB79+6K7c8wQdCJEydw991349///jdatWoV1N/Mnz8fc+fOdT6vqalBz5498eKLJ5CTk6FWU4mIiEhBZ8/W4uqre6Bt27aK7tcwQVBFRQV+/PFHDBs2zPma3W7H7t27sWbNGlgsFiQmJrr9TWpqKlJTU732lZ6egTZtGAQREREZgcMhPCpdymKYIOiyyy7DZ5995vbabbfdhgEDBuDBBx/0CoCIiIiI/DFMENS2bVsMGjTI7bXWrVsjKyvL63UiIiKiQAw3RJ6IiIhICYbJBMnZuXOnCnt1AGgCYFdh30SBJANg1y4RUTQYOghSnhVAJRITGwAAnEqIosnhAJqbTXA4ugNoo3VziIhiHoMgp2aYTEeRlpaIDh26Ijk5BQCjIIoeh8OBM2d+Qk3NSTgcfcGMEBGRuhgEOVmRkNCMTp16oFWrdK0bQ3GqXbuOqKs7BrvdBgZBRETqYmG0hMkEmEy8JKQdk8nEblgioijhHZ+IiIjiEoMgIiIiiksMgihojzyyGHl5Q7RuBhERkSIYBKnEdLoSyY8shul0ZdSO+dFHe5CRkYiJE6+I2jGJiIiMikGQSkynK5GyfElUg6CNG5/B7Nl3Ye/eD3DixPGoHZeIiMiIGATFiPr6erz22mYUFNyBK664Gps2Pet8b/funWjTxoQdO7bjoosuQFZWK4wZcyE+/9y1IO2mTc+iW7d2+Mc/XseQIf2QldUK11wzHidPnvB73I0b1yM39zxkZbXC0KED8PTTTznfs1qtmDv3Tpx7bg6yslph4MBeeOKJ5YqfOxERUTgYBCnIdLoSCQf3O38AuD1XMyu0ZcvL6Nu3P/r164+bbpqKTZvWw+FwuG2zYMEDePTRJ7BrVzk6duyEyZOvhc1mc77f0NCAlSsfQUnJc3jnnQ9RV1eL6dNv8nnM9etLsWTJAixa9AgqKr7E4sWPYtmyQjz//HMAgOLiv+Kf/3wDGzZsxoEDR1BWtgk9e/ZS5fyJiIhCxckSFZS0rgQpy5e4vZZ650zn79b5i2BbsFiVY2/YsA6TJ08FAIwffwXOnj2LnTvfxdixv3VuM3/+IowbNx4AUFLyHPr374433tiK/PwbAQA2mw2rVq3BiBEXOrcZNuw87Nv3MYYPH+l1zMceK8Kjj67CddfdAADo1as3Dh8+hGeeKcGUKbfixInjOPfcvrj44kthMpnQs+c5qpw7ERFROBgEKahpxizYr7oWgJABSr1zJixrStE8JBcA4OiSo8pxv/rqCPbt+xjPP/8aACApKQn5+ZOxYcMzbkHQhRfmOX/v0KED+vbtjyNHvnS+lpSUhNzc4c7n/fsPQLt27XDkyJdeQdBPP/2EkydPYM6cGbjrLleg19TUhIyMTADA1KnTce214zF0aH/89rdXYMKEq3HZZZcre/JERERhYhCkIEeXHK9Ap3lIrjMIUsuGDevQ1NSEfv26udricCA5ORnV1dV+/9bkMT2x53NfrzU3NwMA1qwpxfDhF7q9l5goLPcwZEguPv/8KP7977ewc+c7uOWWGzFmzG/x/POvBndiREREKmIQZHBNTU144YUNWL58FcaNc8+yTJ2aj5dffh4DBw4CAHz88Ufo0aMnAKC6uhrffPMV+vUb4Lav/fv3ObM+X311BGfOnHHbRtS5c2d07doNR49+h8mTp/hsX0ZGBiZNmoxJkyZj4sRJmDjxCvzyyy/o0KFDxOdOREQUCQZBKnF0yYF1/iLVusBEb731Js6cqcYtt8xAZmam23vXXTcJGzasw4oVfwEArFixFB06ZKFTp85YunQBsrKycc01E53bJycn4/7778LKlX9FcnIy7rvvTowceZFsPRAAPPTQYjzwwB/Rtm0GLr98AiwWCw4c2IczZ6px111zsWbNX9C5cw4GDx6ChIQEbN36Cjp37oJ27dqpd0GIiIiCxCBIJY4uOaoVQUtt2LAOY8f+1isAAoCJE/PxxBOP4pNPhJFqS5euwLx5d+Pbb7/Gr399ATZvfgMpKSnO7dPT03HvvQ/i9tv/gFOnTiIv71IUFz/j89jTpxcgPT0dq1evRGHhPLRu3RoDB/4ac+bcAwBo3boN/vKXx/Dtt18jMTERubkj8Npr/0RCAgclEhGR9kwOz3HUMay2thaZmZnYtq0G3bpleLxrRlLSUfTo0Rupqa00aZ9adu/eiSuvHIuTJ6t9ZmE2bXoWDz54D06dOhPl1pGUxWLGiRNH0dTUG0BsfQ+JiMJVV1eLsWMzUVNTg4wMz/t3+PhPciIiIopLDIKIiIgoLjEIigO/+c0YnD3r8FuQPHXqdHaFERFRXGEQRERERHGJQRARERHFJQZBREREFJcYBBEREVFcYhBEREREcYlBEBEREcUlBkEUsUceWYy8vCFaN4OIDKakBCgrk3+vrEx4X8v9UexjEKSgRx4BVqyQf2/FCuF9NcyaNR1t2pjQpo0J7dolY9CgPnjooftRX1+vzgGJiBSQmAisXesduJSVCa8nJmq7P4p9XEBVQYmJwLJlwu9/+pPr9RUrhNcXLlTv2OPHX4G1a9fDZrNhz573MWdOAerr6/Hkk8XqHZSIKAIFBcLj2rWu52LAMnu2632t9kexj5kgBf3pT0Kgs2yZKyMkDYCkgZHSUlNT0blzF3Tv3gM33vgHTJ48BW+++ToA4MsvD+GGG65E585t0Lt3ZxQUTENVVZXzb99+ewfGj78U3bq1Q8+eWZg06Wp89923bvs/deokbr31JvTo0QGdOrXGqFHDUV7+X7dtXnxxIwYO7IWuXTNx6603oa6uzvmew+HAX/7yOAYN6oPs7DRcdNEF2Lr1Vef71dXVuP32KTjnnI7Izk7DBRf0xcaN69W4VESkIwUFQoCydi2Qlxd5wKL0/ii2MQhSmDQQ6tAhOgGQnFat0mCz2XD6dCWuuGI0Bg8egt279+H113fgxx9/wC233Ojctr6+HnfeORe7dpXjzTffRUJCAm6++Xo0NzcDAM6ePYsrrhiNysrv8fLLb2Dv3k9wzz3znO8DwNGj3+If/3gdr7zyJl555U188MEurFrl6htcsmQhNm5cj9Wri1Fe/gXuvPNeFBRMxfvv7wIAFBUV4vDhQ9i69S1UVHyJ1auLkZWVHaWrRURaKigAkpMBm014jDRgUXp/FLvYHaaCP/0JePxxwGoFUlKiHwDt2/cxNm9+AWPGXIbS0mIMGZKLxYsfdb5fXPwM+vfvga+//gp9+/bDxIn5bn//97+vQ+/enfDll4dw/vmDsHnzC6iq+gm7dpWjQ4cOAIBzz/2V2980NzejpORZtG3bFgBw883TsGvXuwAeQX19Pdas+TO2b/8PLrwwDwDQu3cf7N37AZ55pgSjRo3GyZPHccEFQ5GbOxwAcM45vVS6OkSkN2VlroDFZhOeRxK4KL0/il3MBKlgxQpXAGS1+i6WVtJbb72Jzp3bICurFcaNy8Mll/wGTzzxNxw8WIHdu99D585tnD+5uQMACNkbAPjuu29x221/wKBBfZCTk4FBg3oDAE6ePA4A+PTTgxg8eKgzAJLTs2cvZwAEAF265OCnn34EABw+fAhmsxnXXjverR0vvLDB2YaCgjvw6qsvIS9vCBYunIePPtqj/EUiIt2R1uzs3evqyvI1yiva+6PYxkyQwjxrgMTngLoZod/8ZixWry5GcnIycnK6Ijk5GYCQoZkw4RoUFT3m9TdduuQAAH7/+2vQvXsP/O1vpcjJ6Yrm5maMHDkIVqsVAJCWlhbw+OLxRCaTydldJj6++up2dO3azW271NRUAMDll0/AoUP/w7/+tR3vvfcOrr76Mvzf/83Bo48+EcplIIo5JSXCoAu5TEZZGWC3A7NmRb9dSpArWpYrbtZqfxT7GAQpSK4IWnxUOxBq3bq1VxcVAFxwQS62bduCc87phaQk74/7559/xpEjX+Kvfy3BJZeMAgDs2fOB2zaDBg3Gc8+V4ZdffvGbDfJlwICBSE1NxcmTxzFq1Gif23Xs2BFTp07H1KnTcfHFo7Bw4QMMgijuicO+AfcbuPSGb1R2u3zRsvjcbtd2fxT7GAQpyG6XL4IWn2vxH+CsWXPw7LOlmD79ZtxzzwPIysrGd999g1dffQlr1pSiffv26NAhC+vXP40uXXJw4sRxLFrkfgK///3NeOKJR3HTTROxZMlydOmSg08+OYCcnK7OGh9/2rZtiz/+8X48+OC9aG5uRl7epairq8VHH+1BmzZtMGXKrSgqehhDhw7DeeedD4vFgh073kT//uepdVmIDCOWh337y2CFc15K749iH4MgBS1Y4Pu9aBdHi3JyuuKddz5EYeGDmDjxd7BYLOjR4xyMH38FEhISYDKZ8NxzL+H++/+IkSMHoW/f/li58q+YMGGMcx8pKSnYtu3fmD//PuTnX4mmpiYMGDAQf/7z34Nux8MPF6Fjx0544onlOHbsO2RmtsOQIbm4//6HnMdYtGg+jh8/hrS0NFx88Sg8++xLSl8OIkOSBkLr1gnFvnoJgIzaXWfUdpOyTA6Hw6F1I6KltrYWmZmZ2LatBt26ZXi8a0ZS0lH06NEbqamtNGkfkcVixokTR9HU1BsAv4fkLi/PNepp716tWyPwlZXSe7bKqO2OV3V1tRg7NhM1NTXIyPC8f4ePmSAiIgPQ67DvSLvrtMrIxHI3IwWPQRARkc553pzF54A+btaRdNdpWfit525Gig4GQUREOmaUYd8FBa5AIpRZmrXOyITbbooNDIKIiHTMKMO+I+mu0zIjo9duRooOBkFERDpmhGHfSnTXSTMyCQnRqRHSezcjqY9BEBERhU2p7joxI5OQADQ3A3fcARQXyx9HT+0mY2MQREREYVOiu84zILnjDqC83BUIqVEjZJRuRlIX5wly4jxBpD3OE0TxxleAIwZCYmaIo7bim1rzBHEVeSIi0oyvjExxsSsA4qgtUguDIBXY7Xbs3r0Tmze/iN27d8IeQ3nVRx5ZjLy8IVo3Q1d4TYjCN2uW7yJoMQASR22poaTE977LyoT3KXYxCFLYtm2vYeDAXrjyyrG4/fY/4Morx2LgwF7Ytu011Y/90Ud7kJGRiIkTr1D9WBSaVatWYPjw89GxYzqGDOmHzZtf0LpJpDLeXMMn7SLbu1d4XLtWnUBInKzRc99iGxITlT8m6QeDIAVt2/Yapk6dhFOnTrq9/v33pzB16iTVA6GNG5/B7Nl3Ye/eD3DixHFVjxVNDocDTU1NWjcjInv2vI/HHvsLPv74c0yePBUzZ96Co0e/07pZpCKj31y1CuJ8jdpSKxCS2zeXz4gfDIIUYrfbMW/e3ZCrMxdfe/DBe1TrGquvr8drr21GQcEduOKKq7Fp07Nu7+/evRNt2piwY8d2XHTRBcjKaoUxYy7E559/5txm06Zn0a1bO/zjH69jyJB+yMpqhWuuGY+TJ0/4PfbGjeuRm3sesrJaYejQAXj66af8bm+xWHD//X9Er16dkJXVCuPHX4qKinKvtr7zzr8watRwdOiQig8/fN9rP//73zG0aWPCK6+8hMsuuxhZWa0wfPj52L17p9t2X355CDfccCU6d26D3r07o6BgGqqqqpzvv/32Dowffym6dWuHnj2zMGnS1fjuu2/d9nHq1EnceutN6NGjAzp1ao1Ro4ajvPy/btu8+OJGDBzYC127ZuLWW29CXV2d870tW7bjsssuR+/efTBr1p2w2+2orPze73UiYzP6zVWrIM7fqK3Zs9UZtSX9rPLyjPMZUeQYBCnkww/f98oASTkcDpw8eUL2Zq6ELVteRt++/dGvX3/cdNNUbNq0XjYgW7DgATz66BPYtascHTt2wuTJ18Jmsznfb2howMqVj6Ck5Dm8886HqKurxfTpN/k87vr1pViyZAEWLXoEFRVfYvHiR7FsWSGef/45n3+zcOE8bNu2BU8//Rw++GA/+vT5FSZO/B1++eUXr+2WLFmOioovMWjQYD/7ewB33XUfPvzwAC666GJMnnwtfv75ZwDA6dOVuOKK0Rg8eAh2796H11/fgR9//AG33HKj8+/r6+tx551zsWtXOd58810kJCTg5puvR3NzMwDg7NmzuOKK0ais/B4vv/wG9u79BPfcM8/5PgAcPfot/vGP1/HKK2/ilVfexAcf7MKqVSu82upwOPDQQ/dh4MBBGD58pM9zotgQjZurWhkbrYI4XzVCYpvUWExV3LdYf8RC7PjBeYIUcvp0paLbhWrDhnWYPHkqAGD8+Ctw9uxZ7Nz5LsaO/a3bdvPnL8K4ceMBACUlz6F//+54442tyM8XggKbzYZVq9ZgxIgLndsMG3Ye9u37WPam/dhjRXj00VW47robAAC9evXG4cOH8MwzJZgy5Vav7evr61FWVoySkmdx+eUTAABr1pRi4MC3sWHDOtxzzwPObRcuXOpsqz+zZt2JiRPzAQCrVxfj7bd3YMOGdbj33nkoLS3GkCG5WLz4Uef2xcXPoH//Hvj666/Qt28/59+K/v73dejduxO+/PIQzj9/EDZvfgFVVT9h165ydOjQAQBw7rm/cvub5uZmlJQ8i7Zt2wIAbr55GnbtehfAI27bzZlTgP/+dw+2b/8PUlJSAp4bGZ/aa1OpuQBpPC0wyuUz4hMzQQrp0iVH0e1C8dVXR7Bv38eYNEnI2CQlJSE/fzI2bHjGa9sLL8xz/t6hQwf07dsfR4586XwtKSkJubnDnc/79x+Adu3auW0j+umnn3Dy5AnMmTMDnTu3cf48/vgyr+4k0dGj38Jms+Giiy5xvpacnIxhw0Z6HUPaDn9GjnSdU1JSEoYOHe7c18GDFdi9+z239uXmDnC2BQC+++5b3HbbHzBoUB/k5GRg0KDeAICTJ4W6qk8/PYjBg4c6AyA5PXv2cgZAgPA5//TTj27bfP75p9iw4Rm8/PIb6Nq1W1DnRsYnd3NVktoZm3jIkESzEJv0hZkghVxyySh069Yd339/SrYbymQyoVu37rjkklGKH3vDhnVoampCv36uG6vD4UBycjKqq6vRvn17v39vMpn8Pvf1mtgdtGZNKYYPv9DtvUQfBQPitfHen8PrtfT01n7b7Y+4r+bmZkyYcA2Kih7z2kYMSH//+2vQvXsP/O1vpcjJ6Yrm5maMHDkIVqsVAJCWlhbweMnJyV7Hl3aXAcCxY0cBAP369Q/9hMiQorU2lZoZm1jPkHD5jPjGTJBCEhMT8fjjTwLwHVQ89thqn8FBuJqamvDCCxuwfPkq7Nlz0Pmzd+8n6NnzHLz88vNu23/88UfO36urq/HNN1+hX78Bbvvbv3+f8/lXXx3BmTNn3LYRde7cGV27dsPRo9/h3HN/5fbTq1dv2fb26fMrpKSkYO/eD5yv2Ww27N+/D/37nxfWNSgvd51TU1MTDh6scLb3ggty8eWXX+Ccc3p5tbF169b4+eefceTIl5g3byHGjr0MAwachzNnqt32P2jQYHz22UGvmqVQXXrpaOzeXR54Q4oJWoxyUjpjEw8ZEi0KsUk/mAlS0HXX3YBNm17FvHl3uxVJd+vWHY89ttpZN6Okt956E2fOVOOWW2YgMzPToz2TsGHDOsyefafztRUrlqJDhyx06tQZS5cuQFZWNq65ZqLz/eTkZNx//11YufKvSE5Oxn333YmRIy/yWcT70EOL8cADf0Tbthm4/PIJsFgsOHBgH86cqcZdd8312r5169YoKLgDCxY8gPbtO6B7955YvfpxNDY24JZbZoR1DZ5++u8499y+6N//PKxZ8xecOVONadNuBwDMmjUHzz5biunTb8Y99zyArKxsfPfdN3j11ZewZk0p2rdvjw4dsrB+/dPo0iUHJ04cx6JFf3Lb/+9/fzOeeOJR3HTTRCxZshxduuTgk08OICenq1v3YiC7d7+HRYvm48CBw2GdJ2mnpESovQllZfNor02ldMYmXjIk/gqtY+H8yD8GQQq77robcPXV1+HDD9/H6dOV6NIlB5dcMkrxDJBow4Z1GDv2t14BEABMnJiPJ554FAcP7ne+tnTpCsybdze+/fZr/PrXF2Dz5jfcCnTT09Nx770P4vbb/4BTp04iL+9SFBd71xaJpk8vQHp6OlavXonCwnlo3bo1Bg78NebMucfn3yxdugLNzc0oKJiGs2frkJs7HK+//q+A3Xa+LFmyAn/5y2P45JMD6N37XLz00jZkZ2cDAHJyuuKddz5EYeGDmDjxd7BYLOjR4xyMH38FEhISYDKZ8NxzL+H++/+IkSMHoW/f/li58q+YMGGMc/8pKSnYtu3fmD//PuTnX4mmpiYMGDAQf/7z30NqZ21tDb7++khY50jaCqf4OJo3VzW63bjAKMUDLqDqFNsLqO7evRNXXjkWJ09Wo127drLbbNr0LB588B6cOnUmyq0Lz//+dwznn98be/YcwODBsbFsBRdQ1S9fgYbWo6V8tUMv7SNSgloLqDITREQUBL0OF9dTxiacbkMiLTEIIiIKktpz/oRDTzUtas5ZRKQGjg6LE7/5zRicPevw2RUGAFOnTjdMVxgAnHNOL5w964iZrjDSP7Xn/DE6oy8VQvHHUEFQcXExBg8ejIyMDGRkZCAvLw9vvfWW1s0iojgQD8PFlcB1uMhIDBUEde/eHStWrMC+ffuwb98+jBs3Dtdddx2++OILRfbvcEB2okOi6HGAX0H9ifacP0YXD7NMU2wwVE3QNddc4/b8kUceQXFxMT766COcf/75Ee49GQ4HYLE0oFWrwDMEE6nBZrO2/KbSEt0UFj0VH0dbOMXOsT7LNMUOQwVBUna7Ha+88grq6+uRlyc/YZ3FYoHFYnE+r62t9bPHRDQ3t0NVlbDeU2pquuxSEURqcTia8csvP8FuT4eB/9OMSXoqPo62UIudo7VUCJESDPd/2s8++wx5eXkwm81o06YNtm7dioEDB8puu3z5cixZsiSEvXeBzQb88MOPMJkAxkAUTQ4H0NycAKAnAH75SB/kZokOZW6iWJxlmmKH4SZLtFqtOH78OM6cOYMtW7agrKwMu3btkg2E5DJBPXr08DFZopQdgE35xhMFlAKDlepRnBADHLGLS657UNp15tmNJu060+ucQZznSL84WWKLlJQU/OpXvwIADB8+HOXl5XjyySdRUlLitW1qaipSU1PDOEoiWJNBROQSzBxJ0gDBsxtNGgzpdc4gznMUfwwXBHlyOBxu2R4iIlJeqMXOoXSj6YUR20yRMVQQ9NBDD2HChAno0aMH6urq8NJLL2Hnzp3YsWOH1k0jIopZ4RY763WpEX+M2GYKn6GCoB9++AHTpk1DZWUlMjMzMXjwYOzYsQPjx4/XumlERDEp0mLnUJYa0UtNjh6XRyF1GCoIWrdundZNICKKK5HOkRRKN5peanI4z1H8MFQQRERE0RXJHEmhdqP5q8kZNsz/cZTKEnGeo/jCIIiIiBQXbjear5ocX3+nZJaI8xzFHwZBRESkuEi60fzV5Kg1cqukBNi/3/e+hg2L7eVR4hWDICIiUlyk3WhyNTlqjtxKTAQqKoARI7zbwiHysYtBEBERaU4cGQbI1+SUlwvbqDVyi3MExScGQUREpDnpyDC5oKOiQghKAPVGbnGOoPjDRYqIiEhzBQXeI8CkmZjZs4VskPh8717hce1aV3CkVDvEAItzBMU+BkFERKQLJSWuwCYvz7srqqLCe+SW0oGQXD0SxS52hxERhUAvsxrHKl81P5FO2uhJ7nMUM08jRgBDhvievJFiB4MgIqIQ6GVW41jla2RYJKPN5Hh+jtIAqLxc6JrjHEGxj0EQEVEIYnUUkR4yXNGcrdnzc7TbXQGQ3GSJnCMoNjEIIiIKUSyOItI6w6XFbM3S/YuZJ39dbhR7GAQREYUh1lYa1zrDpWTNTyhZrVj7HCk0HB1GRBSGWBxFJB1tJTc6Sy1JVZVYjMWYPbHSZ7tC6YoTs1qen4kY1ImTMoqvxdrnSMFjEEREFCJphkSt+Wq0osU8OclVlehaugTJVfJBUKjkhs7LZbVi+XOk4LA7jCjO6aEg1khifaVxX6OzjCZQ3Vasf44UHAZBRHFO64JYo1F6vho9UWN0lq8gO6mqEmWlDjQ3m/DA+fsBAOmH9zvft2XnoCk7J7yDtvBX7xPLnyMFj0EQUZzTuiDWaJSer0Yv1MqM+AqyNy34EmsqxmEpCtFr6zIAQK9lM53vfz9zESpnLQ79gBL+slqx+jlSaBgEEVFMDvnWAyN1NaqVGfEZZFeMw5353yP/+utx7PA56LVsJo4tLEXDgFwAQiYoEtGcc4iMi0EQEQHgUOFghBrUGKmrUc3MiK8ge3pBVzSiq3O7hgG5aGwJgsIhfj7isTyDumHDGAiRO44OIyIAHCocjFCGXgPBj1KKB9EYdSZ+Pp6zPkuXxJg9G/j4Y9/f77IyIZii+MBMEBGx6yBI4dRPsatR4K8+x5adg+9nLvLbBRZKFm7tWiAhQf7zKSsDTCbjZOhIXQzsIYyDAAAgAElEQVSCiOIchwqHJpygJp67GktKgIMH3bMz4neuokJYrX3WrJyARdBilqeiAigudr0uzfKUlAiBUEWFcLyRI4HmZu/jzp4tbO9rAVUj1HCRMtgdRhTn/BXEzp7NocJyQu3aieeuRjEAkgYXBQWuxUoPHgxuP9K/ueMO4TXPld/F7sjiYiET1NzsOyMkNzu2uJ9guzvJ+JgJIopzHCoculAmFIz3rsYhQ4RHMbgQr4EYGInvB6O4WAiApFkeuZXfy8pcAVBzs3dGSOSZoSsu9v584rWGK14wCCIiCkEoQY2aXY1GGX4vtkG8FpHWRRUXu4IawHcRtPiauK2YEZLyF8zGew1XvGB3GBFRkHwFNb7WnJLrahRHHsl1NYYyMinUkWpKKilxHVf6u3h88Rykvys1OkzM8oikwY1cgCrNCIndaJ7beq4bpsX6aaQNBkFEREEKtX5q1izvbaVzB0kzNaEGL1oOv5cGYNLfpefgeT5K1EVJa4AA7+BG+vlIr8XHH7vX+wQKZu+4Q2hjQoLvtuptKL1nMCqlt7bqCbvDiIiCJAYtcl1R0myEv64oJZcp0arrRnrc2bNdwQPgGl4u12UYSV2UZxG0uC+xRuiOO1yjxuSup7TeZ9gw38GsOLJMeh6ebdXjUHojTcypJwyCiIhCFOkNR8ngRavh99JzSE52ve55PkrVRdnt8kXQ0mJpsSsrmCVAfNVSee5fbKfYVvG53uqElAyu44nJ4XA4tG5EtNTW1iIzMxPbttWgW7cMrZtDRAbmK7sRyg0nL88VvOzdG1k7xG6maN/wpOcAeJ+PkgXc/vYl7iM313sb8TiJif6P52v/4jUWu9/0HFRo/X1QS11dLcaOzURNTQ0yMpS7fzMIIiIKUyQ3HCVuVkoEYv4ECmDKy4XuI/EcAO1uvr66y3y9HiolAtZoMVJbg6VWEMTuMCKiMMl1RQWT+RC705SokVFzpu9A3X6Ae+0MAMyYEXwblMwSSc9dnA1arO+JNAAKZV4orRmprXrAIIiIKEziDUc6ikgaOACuG7m/jES4NTKB6l4i5a/OBPAugpb+Li2W9nU+ShfzStubkCBcZ/ExkgDIKJNdGqmtesEgiIjCZpQJ+9TgGdSI2Qe50VLSm5PdLoxOijR48byu0s9CrqYl3M9Croh72DDXMhglJd4BhvRY/s5HjWJeaXYOEGp4wi0YN9K6ekZqq54wCCKisMXrsFxf/+IWAyFxHhsgtNFfkdyk9u8Xun889yMdFh4uz24/6ZwznoGV3LQBgfYNKDfMX5qdEydKDLdbKBrZNqUYqa16wiCIiMIWr8NyPW84ct0ws2cHN3RdqWzaiBFCEOSr60oamIV6/MREdetMlBrmL5edk2bpxGMFy0jr6hmprXrCGaOJKCIFBd6rccdyAATIzwRdUCDcwMXuFyC4GZLDXf7Cc4Zg8XMAhL8bOdK9Sy5QXY6v4x886Ht5CaUoPZu0GISWFlXi/mH/cQuElGw3GR8zQUQUMa0m7NMTzxt5sAWq4WbT5LoiCwpcI6LE9bUCBaT+jq9UEbc/ShXzitk5ac1V8uFKrKy4DLvPq4W9ua3P9dpiuXaN/GMQREQRi/dhuZ41UNLRYUDgwCGcuhhfwUt5eejt93V8pYq4fVGymNdfEDNyYB3WbGmLESPk12uL1do1CoxBEBFFJN6H5XqevzhaCnC/DoECh3CyaXLBi0iakZJu629foRxfic9WjWLepKpKJFdVAgDSD+8HANx33j+B/CuxZm1XJNTX4fa728ZF7RoFxiCIiMLGYbneN3LPjIT0Ru7vWoSbTfMcEg54B6Sen4VcMbTcnEdqf3ZqFPN23FKCrqVL3F7rtWwm/gagExbi4Y1FKH0p8lFo8Tw9RCxhEEREYeOwXGVu5JFk08TgxWQCHA7X/D3Sv127VugmE5971hP5mvMolHPQi5/yZ+HM6GsBCJmgXstm4tjCUjQMyEU+gKLbHLDZTBHXrsXr9BCxhkEQEYWNw3IjF0k2zXMSxoMH3VdTl/6tXEbK39ISoXZrhpMZUSOb0pSdg6bsHLfXGgbkonFArqK1a/E6PUSsYRBERKShcLNpvm64csGL3A3Z19xG/oInf8LJjEQzmxJMti3UoEzpiR4p+hgEERFpKNxsmhJdkYGKoUO5mYeTGVE7m2LLzsH3Mxfh7//qi7UbA2fbwgnKOD2EsTEIIiIyIKVqkZSc2iDSof5KZ1OasnNQOWsxbDLrm0mPLQaM4QRl8T49hNGZHA6HQ+tGREttbS0yMzOxbVsNunXL0Lo5RERR49nV45ndKC8X6oOUCEDy8lyBwd696v2NWsRrIwY2/gIguS42dokpr66uFmPHZqKmpgYZGcrdv5kJIiKKA9KuHsB7csfZs5UZFRZOZkRv2ZRgurg4PURsYBBERKQgvc4fI71BDxvmHQBJ2xvu1AbhDPXX42SbwQRlnB4iNjAIIiJSkJ7nj5EGQp9+Kt/VE0kGKNTMiB6zKcEGZZweIjYwCCIiUpDe549RazRTOJkRvWVT9BiUkboYBBERKUzpEU9KdrGpVX8TTmZEb9kUvQVlpL4ErRtARBSLCgpcgYZSSzSUlbm/LmYuEhOD248007F3r/Aot99oKinxffyyMuH9aJk1y/fnVFDAtcBiETNBRKRbei0yDobelmjQa1ePnmuoKPYxCCIi3TLqDVKNEU+RdrHptatH7zVUFNsYBBGRbhnxBqlmxiWSoma91d/IHZ9rcFG0MQgiIl0z2g3Sbhfm4fEktre8PPxuPL1NKqgkrsEVOiN3F+sFC6OJSPeULDJW26xZrpmX5Qp+KyqCL2SW0mNRs5LkAjzyT6mC+XjGTBAR6Z7RMiBKd+PptahZKXqcNdoIjNhdrDcMgohI14x6g1SyG0/Nouakqkp03FKCn/JnoSk7J/wdhSnWAzy1Ga27WG+4ijwR6Zavf9Vq8a/dcOsv9LQ6upy0w/sxcOowHNpUgcYBuVE/PutalKH371mk1FpFnjVBRKRb/jIgs2erM6zb1+R9Yv2F5w3ZX/2FEepc/r4lB0VYKPteNCYr5ASFkTPC90yvDBUELV++HCNGjEDbtm3RqVMnTJw4EUeOHNG6WUQUQ3wVm4oqKlzv+ctI6bmQOamqEmmH9yPt8H6k/nIKD6MIZaXNzteSqipZXGsQev6eGYGhaoJ27dqFOXPmYMSIEWhqasKCBQtw+eWX49ChQ2jdurXWzSMihWkxWWKgYlPxPX/1F0rXuSjdZdRxSwm6li4BAPwZQHssxMO7itB+VyEKsQwPDHsXaytyWFuic6ynipyhgqAdO3a4PV+/fj06deqEiooK/OY3v9GoVUSklkhHv4Rb9Buo2DTQfDZKFzIrHQz+lD8LZ0ZfCwBIP7wfhctmonr0dXh4VxGKkpbAVpHAAMgA9DoLuJEYKgjyVFNTAwDo0KGD7PsWiwUWi8X5vLa2NirtIiLlRDL6JbmqEl1Ll+DM6GtDHvnka/K+YIbrKz07s9JDoZuyc7yuR8HMBKzZA9hsCbqfi4kEep4F3CgMVRMk5XA4MHfuXFx66aUYNGiQ7DbLly9HZmam86dHjx5RbiURKUGLyRLlgh0t6y/EYvC1a4WRQEqPjive2oXFtRR3DJsJuvPOO/Hpp5/igw8+8LnN/PnzMXfuXOfz2tpaBkJEBhTKZIlJVZVIrqoEIHT1SB8BwCaTBZE7nq+5ibSsv1BjaQlbdg4eGPYu1mzpari5mIgiZcgg6K677sIbb7yB3bt3o3v37j63S01NRWpqahRbRkRKC3WyRGnRr6jXspnO37+fuQiVsxYHfTzxOOXlwsgwT9Gsv1Bj5uy1r+d4FUGzuJbihaGCIIfDgbvuugtbt27Fzp070bt377D2M316P6Snt0arVulITU1Dq1ZpLY/Cc/FH+rxVq3Tndt7veW+bnJwCk8mk8BUg0he1J7oLZ/SLZ9Fvr2UzcWxhKRpaJgK0BcgC+So2FecPkgt2otU9p8bM2bFWXKv1DNh6aQMFx1BB0Jw5c/DCCy9g27ZtaNu2LU6fPg0AyMzMRFpaWtD7qa7+AdXVarVSYDKZvAImuWDLM5hKTfUXbPl+LynJUB8lxQi1h7CHc4OWK/ptGJAb9GzIeiw2VXMotB7PNxLBFsOrGahEUpBP0WWoO2dxcTEAYMyYMW6vr1+/HtOnTw96P9sXrURCq3Q0mC2ob2xEo9mCBrMFjRYLGsxmmK3C740WCxosFjRaLWi0WtFotcBstcJss8Jis8BstcBis8DSZIHFZoXFZkazoxmAkLUymxtgNjegpuZnpS6BT4mJSW5BUVqav6yW70AscNYrHamprZjlIgDqL+AYazfocBkxW6P35TAYqBBgsCBIqWXOLs3th4xu3RTZl6PZAUezA81NzbDbHbCYrahvtKChoRFnG8xCINVoRn1DoxBQmYVAq8FshtliRYPFDLMYbDkDLltLwCUEXY02C8w2CyxWCyxNQrBlsVlgbbI622G3N6G+vhb19dGZBiAlpRVapaYhNUDA5Os9z/f9vZeUlMygS2WR/KtYzws42rJz8P3MRQG7wLQW6PobMRiM5kSXShTDx0IbKHSGCoL0yJRgginBhISkBCQBSG2djAyoN3u1GHA1NwNN1iY0mq0429CIxkazEGyZLahvaHQFW41mV0bLbHEGXULAZUVDS5ZLzH6ZbVYh4LJZYbaaW4IuC6xNFjTZm5ztsFrNsFrNQJ3K/YoAEhIS0Cq1JUjyymIF7kIMVPfl+V5CgmFnjghbpP8qVmPUkhKasnP8FkHrRSxmJdTOEkoFWwwfaaDiL7u1acGXaF2xG4vhakcoBfmkDQZBBmNKMCExJRGJAJJbJSItIxUd0Fa14zU3NTuDLqvFKnQhNgjdiA0tgVdDoxn1jRY0WswtgZYQgDWaxW5Fs5Dhslid3YqNViHYMlvFoEv4MdsssLZ0MYqZv+bmZjQ0nkVD41nVzlMqOTlFCIpS05HaKvguxEB1X3LvpaSkxkSWS41RS2R8clnCYcN8bx9uN1mwxfCRjhz0m92qGIc78wfg0PXXhlWQT9pgEER+JSQlICFJyIykpCehDdJVO5Y0y9Vsb4a50YKzjWY0NJhR32gWArD6RlewJelaFOq5LK56LqvQ1ShkuayubkWrtGuxpZaryQKbpGvRZrPCZrPi7Nka1c5VJC2gV6ILMVAgJi2gVyp9r9aopVgXL90nnlnCESOU7yYLthg+0pGDgbJb0wu6ohFd/baB9IVBEOmGNMsFJCK1dTIy0Ua14zU3NQuBVzNgs9jQ0GgRgq1GM+rFeq6GRtSbhbquRrMZDRZrSz2XEGCJAZiY6WqwtnQptnQxmsV6LptYyyUEXc3NQiWrtIA+GhITk5xBUWurBW3OnkEagHQAaQDSls10/t48cDjsuaP9BlvvvpuGf/wjHZMmpWH8+DT88IPwu82WhrVrWwFICDkQipfhxZFmJYzCM0sIuGa+BtTtJvMU6chBQN81cBQ6k0OpamMDqK2tRWZmJmq2bVOsMJooGNIC+uZmwGK24myDWQiyWuq26htauhctFjSaheyXuSXQEgIvzyyXTch82awwW8SAy7uWy2KzBG6gShITW6F1epqPei75zFWbujPo+VoJam6Zh4Se/by6In39bbQK6JUa9eSZCZLLShg9CPSVJRSzPWvXuoIjpQKJYIPotMP7MXDqMBzaVBFWtiYvzxXc7d0bXhsoeHV1tRg7NhM1NTXIyMhQbL/MBBFFgbSAHhC6Ftt2iE7Xot1mF7JcDUI2q16S3WpoFAIsy/+OIvnFp3H62j/gbOt2LZktIRgT6rhaslySaSIarS2ZLWk9l0cBvd1uRm1dmAX0Gx4PafOEhARXLVdL0BXclA/ydV+ewZb4e3NzGkpL0wAkRtSdo0RWQs8CzW00e7Y668EFWwwfycjBQDVwRinIJwZBRDHJs4C+VdsU/wX0hw8DLz4N3HglMGBAyMfzLKCvb7SgodEiKZxvKaQ3S6aJkEwZYamphrmuBmabDZbqn2D65jP80qMfzialotFmRaMDaGy2S4rorS01XWa3AvrGxno0NtaHedVCs3ZtCp55Jg1t26bBak1DXV06OnZMw3//m4ZPPgmtXivjp1P4EcDpbz6DKSnZ629DLaD3zFZJMxNrX8+Jyhw9geY2Ki/Xtpg+3ECFNXCxhUEQEQHZ2cDMmcJjGLwK6NuHmOUqKQFKN7u/duIr1+8zZzrv2p5ZLovFKmS26huFQnqzq5bLbG55bragwdzYMlrR6jVqsUHMcEkK6C0t3YtipsuzgB6wwmq14uefXQX0P/0k/IRt8XTZl00mkzA3lxhMyXQvSoOrb75Jw2efpaOiIg0XX5yGNmeqcO5zj+GlTzrj3x93xVVXpeHgQd8ZsaSk5AhOQhAoyKqoMF4goebM3aQN1gQRkfaqqoSfo0eBwkLhtYULXVmp7OywAzTR4pIcJCY6UFhw2uu9orIusNtNWDyr0us9McvlgAlN1ibUi6MVG8244LaBsNnNSEqsx+bCcjSIGS+LFY0WM3bsS8euz1vjwn7fY1DPH4RaLosVn59IxjeViejW4WdkZdTAYrWi0ebqXrQ2Cd2LYgF9tIkF9GLA1SotuC7EYGq+3ngjDS+9lI7p09NQUJCGlJRWSEhIiFpxdCT0Pgt2LGNNEBHFLrkgZ8CAsLrmfElMdODhtcI/fqSBUFFZFzy8thuWzj4l+3fSLJc4N1c2MlFU1gU2ezekJDfDakvA56d7eQVYf5Ls/6pxp1BYcBpFZV3w+sfC8Ty3lyugd81A39gyA70FDY1CpqtRzHQ1ml11XC21XOa6GlR81wqfnW4LE+rhgBk90k+hXdtamJtsMDfbYbbbYbaZvQro7fYmNDTUoaGhTolLL+vZZ4UfwDUDfXp6Gl54IR3vvOO/LkurGeiNOHM3+ccgiIi0JWaBAKE2SXT0qPCoQBYIcAU+0kBIGgDJZYh88fw78bn0OHLHXbYuB1ZbApZO+xqF9pVAVb7buckW0CMdQPvQT7ikBNhTilSYYUUqUmDB8YZWgDgbw8yZcMz8P7euxUazBWfrzc7RiWLGq7El0KpvGaXoXGvRIoxstNSegf3YV6jJ7op6mIRuRed0ES0z0Lcs9yMu/SM7Az2EAvpaFVf/SUxIdA+Q0twzW9IZ6JWYFDUeZ6A3EnaHEZG2SkqA0lLf70vqgZQgBixiBifSACjQ66LUvKGw2hKQktwMy/oXgalTgU2bFM12uamqQlFpFzy85QKkJDbBak/C0tHvonBmS9sUCi4BCMFrEOcjLaC3WWxoaJkawjk9hLllclRx/i2zRfhdMvt8g1noKhRmoG95vWVurkarxWvEoqVJmIVeXNw62uRnoA88KWowIxZjdQZ6OewOI6LYlJ8PjB4t/H74MLBsmXc9kIIKC047MzIpyc0hBUAAYLebZAMd8bnd7n0TKirr4jye1ZaAoq2DUBj+KQSl6PVBeHhLS1B26U4UTT2Mh3cVAeeFFvQpybOAvjXS0FGlY3nOQG8xW4XC+fpG1DcKwVWDuM5iy0LXQoZLnIVemH+r0Wpx1nKJy/6Iy/00BlFAr9cZ6INZVzFQICadgd6ojH8GRGRsUagHkvIKSMq6hBQUyBVPi3wVXT+8tpvQBfa7j1G0dRAe3nIBgIUolHb/KZiZ8cpKHQYKsQzIn4SH117gs60hkevGVOl8wiE3A72ai1v7K6BvkIxabLBYWxa5dhXQO+fjEtddlJuBXrrsjw5noA8ncxXKPF3Nzepk8hgEEVHcCKWWR/Hj2VcCU0tbMkAL8TCKgGWFKMRUYWMFu/28slUtUyAU5p8GOmbLZqtCtmWLdzfmsmWu3xXuxtQ7XwX0avA3A/1ZccmfRtcM9GJXYzAz0JttQjBmlmS4xPm5tCigVxtrgohIP6qqgI0bhd+nTVM0kxBuLU8k3Ible2ROipYB9lFjXZkljTMnIfPMBMl1YxrpfMinYGegbzRbUN/Y6KzhEhe5Fmu3zBah67HRanEubu2vgN5qs8Bmt7m1hTVBRBS7srOBCROEItsJExS9iYZTyxMpt64zj6DAjq+R2CkLGOCdLSh6MgP2Lw5j8aMp+g0kotyNSdoJeQb6CMkV0J/+6WcMvm2y4sdiEEREcSHUWh61JcIu1AZ1lMlMbeyGpdgAVA3QbxBEpBK5AvrU1omqHItBEBFpT+dFtorLzkbhzB8A89d4eG1fAB7zFuV/gsItywBs0radwTKZgNxc4ZHIQBgEEZH24q3INjsbmDULhagFWp9yn0gx/xMUnveqsJ1RAkGHA9i/X3gkMhAGQUSkvSjPFaQnbvMWwYLCLUNcb8ZyIEikAwyCiEh70SiyraoSMk75+boKqtznLUpFUf5BIRMUYiAY7gKxYYu3LkyKSVzUhIi0U1UlLJsh3kzVPlZpaXSOFSTp8HzL3gNYOvsUHt5yAYq+nCRsIAaCAwIXSIsLxBaVdZE9RmKiwl1VW7YIo/imTnVlrJYtc722ZYuyxyNSATNBRKQdMTAZPdp1k2+Z2C/Wswhy8xO5FlttmVE6hP1FtEBsOFmyOO7CpNgRVhDU2NiIX375Bd08Jhz84osvcP755yvSMCKKUy1Fw4rQcZeN33mL6htg/2IkkJ0S0j5lV6wPZhJIuWA0EM4TRDEg5CDo1Vdfxb333osOHTrA4XCgtLQUF154IQBg2rRp2L9/v+KNJKIYEs3ARMejzvzOW3R3LYCuYe030gVilRL1GiWN2e12vH/gACqrqpCTnY1RQ4ciMVGduW1IOSEHQcuWLcP+/fvRsWNH7Nu3D7feeisWLFiAP/zhD4ijFTiIKFzRDEzisMsm6AVilQxGZbowxRolQDIZZVUVihaY8XDFMCydfSrUU9Ot1/7zH9z9xBM4+eOPzte6d+qEJ++/HzeMG6dhyyiQkIMgm82Gjh07AgCGDx+O3bt344YbbsA333wDEyfKIqJAohmYxFmXTUgLxCoZjMp0YcrWKJV2wcMVFwhzIRU0BX9iOvbaf/6DSfPmwTMFcOrHHzFp3jy8+vjjDIR0LOQgqFOnTvj0008xePBgAEBWVhbefvtt3Hrrrfj0008VbyARxZg4C0yixX+htUwgFIVgVLZGCYUovH4AAON/3na7HXc/8YRXAAQADgAmAPesWoXrRo9m15hOBT1Evq6uDgCwceNGdOrUye29lJQUvPjii9i1a5eyrSMiUkqMjzrzV2i9dPYp7wVis7Pdh+ADvofkRzCVQeHEz5GSZBe66BKbUIhlQtAl/uhoyoJQvX/ggFsXmCcHgBM//ID3DxyIXqMoJEFngkaNGoUdO3age/fuPre55JJLFGkUEcWJaAYmSo460yFVF4gNZ/RYi6IFZlibEpECC6z2VBRhIQp1UpweqcogA7hgt6PoCzoTNHz4cFx44YU4LC2cA3DgwAFceeWVijeMiDQSzQkMxcAkRrMzhqFSMFpU1gUPV1yHpfmfwLLpVSwd/S4eRhGKRr8DbNok/OTnK3rMaMoJ8noFux1FX9BBUFlZGW6//XZceuml+OCDD/DVV1/hxhtvxPDhw5GamqpmG4niUzSDEc/j6mxmZVKZXDBaVeXebQWE1I3lVqM0vwkYMACFM09jKQrx8K7LUPTBmKBmwtazUUOHonunTvA1JMgEoEfnzhg1dGg0m0UhCKkwetGiRUhJScH48eNht9vxu9/9DuXl5cjNzVWrfUTxK4IuiJii0zW/Yl6Eo8d81ihhGZA/CXZ7RyVbq4nExEQ8ef/9mDRvHkyAW4G0GBitvu8+FkXrWNBBUGVlJZYvX46ysjIMHDgQhw8fxk033cQAiCgW6HhmZbfMlF67zo4cAVatAu67D+jf3/d2RgroIhw9Jluj1NLtVph/GsiOjSHyN4wbh1cff9x7nqDOnbH6vvs4PF7ngg6C+vTpgwEDBuCVV17BVVddhX/961+48cYbcfLkSTz44INqtpEofmgVjOh4ZmWnrVv1Gzx89x2wf7/w6C8I+vpr4ToPHqzP85BSYyqDGC1Ov2HcOFw3ejRnjDagoIOg9evX46abbnI+/93vfof33nsPV199Nf73v//hqaeeUqWBRHFFq2BEbzMrywWDAHD0qKs90WqTktmbM2fcHylmJCYmYszw4Vo3g0IUdBAkDYBEubm52LNnD0eHESlFq2BEbxMYygWDAFDYsq769ddHr2vMV23WkSNC5gcAPvrI/REA+vQRskLSgO7YMeHx0CEhczRuHNC3rzZZoVCCOz+jx+JljbB4Oc94E9Yq8lK9evXChx9+qERbiEhvwYhW8vOFm/TWrfLvb92qfdfKqlVCICO1fbvwAwC5ucDTTwMbNwLPP+++3YsvCo9btwJTpgD33qt+ez2FUnjv51rLrhEG99FhsSBezjPeRBwEAUD79u2V2A0R6YEeZlYWb7r5+UIXmJgBilYXnTR7U17u/ige+777hExQXZ0QzHz9NXDVVcBFFwnb9OmjXvt0RHaNMJklPIwuXs4z3igSBBGRCrQKRrTOsEjboVVWTK477sknXb+LtVn9+wvdlo8/Lrx+0UXAhAnufzdtmvBadTXwzjvAtm3ApZcCH3wAzJgBDBki7CMadU4qFd7LrhEWg4FBvJxnPDE5HA65td9iUm1tLTIzM1GzbRsyunXTujlEsUvJYmJx0sitW4UZhj2DIDWGnUuDhffeA9atEwKWsWOF16TBwuHDwNSpwu9FRd5BkKikRL7OSaRG0bvntVG5Dal5Q4U1wpKbYdkbu+tlxct56kltXR0yx45FTU0NMjIyFNsvM0FEpDwlJ3qUzmYsty8tJpX8+WfvjErPnoDJ5Durk58PJCcDTz0FTJwIvP66+t17ntdGxcL7orIuzsDAaktAUVmXmMyQxMt5xgsGQURaMtLkeVqKdhedXHfYunXCDyAUPXsWRR8/LgQUgHxGJTsbOOP8w9oAACAASURBVO884fd+/YTHaBe9q9TF6FkbIz4HFFi8VUfi5TzjCYMgIi3F0tIYodabRBIAqj2ppDRjUl4u1APdfTcwYoTwmskEiJUEoWRUxEEkbduG37ZAojzhplxxsFwRsdHFy3nGGwZBRKSMUCd6jCQAVHtSSblAYcQI/xkTXxkVuaDkzTddxdJVVcoGwMFeG4UK732uEVZwGqhvgP3jw8DEFMMH+X7Ps+V9Mh4GQUTRpud1uiIhV28CCMXCvXsre05yx5oxQ+iuKipyZWy0Is1yyQUl//2v8PjWW8oXRAdb96NQF6O/CQILf/cxsHEqULXJmN9pCb/nyQyQYTEIIoo2I6zTFQ5fwVvv3q4bsFIBoNx2vXq5jhfMPoLtjguUMZF7X5rlimZwKLaHE24SBYVBEFG06W2dLiWJQY64xhfgHuS89Zb37MmRBIDSY4lLUgQbVAXbHSdmTMSh+p5BU6CMirhtVRWQmup63WJxvS7dzuhiNdNJMYlBEFG0xfK/1ANluaZMEeb6AZQJAKXHE0duqZVVCxQ0+bv5b9nivQRINLJ/Wky4GauZTopJDIKISDnBZLmUDABDzaqpmaUIdPO//nphwdTNm4H33w8++ItkFJ0Ws3/HcqaTYg6DICIt6WGdLiVFO8sV6vHCGcEWbNAUbADYvr0QBAV7XYw2jUIsZzop5jAIItKSXtbp0oKSAaCYLQkk1CxFKEETb/5EhsMgiIjUEcyoKiXrdbZuFbqcAhU5hxKoqNG14+u6SLu9xOfV1UL3mXh8f+ehR7GW6aSYwyCIiNQRzSxXdbXwOG6c+2isSJckCTe74+/m7+u6SLu9du2KjeLieM50kiEwCCIi9ai5Npq0XufgQdejuDRFdbX/Who1sxSR3vzFDNTRo0BhofBaNBZb5Tp2FGcYBBGRekIp6g31JhxokdPrr/e//1ADFTWCJrnC6/Jy92yWSJxjSK2uMKMVYBMpgEEQEelDqDfhMWOAnj2F3z/6CNi+HbjsMtcK7Tab8CgGF0ePRnaTz852LYOhVLZELpB78kn5bcWMUDhdYczyEMliEEREyorWjME7d3oHEO++K/xISWtpIqV0tkSu8Pruu90zQU8+KQR7//d/wtIg4RzXs91iUDRmDOBwuI4vfQSMU4BNFCYGQUSkrFCGlUcSMEkDiPfeE7rBbr4ZGDjQte8nnxQWVu3VS1hWY906fd3kA61WL7b1+HHhHJQabi8GReKoOikjFmAThYlBEBEpK5Rh5ZEssSANIMTRYRdfDOTluY4NuGqEQt2/yKhrYflrt7je2rhxriH5aszuzG440jkGQUSkrFCGlSs1D484Ikx8lBJXaw93/9FaC0taeC0GMNXVwKhRwgzToQZegdoNAD/84LpmnTsLj0pO8Mhia9I5BkFEpB2lZlmWG7klvjZihPvrAwYIz6UTE/oTrbWwpKPVSkoCB16BirSl7S4vly+49lzbjCjOGCoI2r17N1auXImKigpUVlZi69atmDhxotbNIiJfojVjsNxwd39D4EPJUGixHEYwgVegc5C2W+z+uuMO4JJL5PdpMinTtWfU7kOKS4YKgurr63HBBRfgtttuQ34w/4IjIm2FMheP2gGTZ3eTP9GsZZE7VjCBV6BzkNO1q/s+PPfZv3/o+/QUre5DIgUYKgiaMGECJkyYEPT2FosFFovF+by2tlaNZhHph54KUT3XwgrUrmgssTB6tNCuQBkKMcsyeLD3BItqTJgYyoSSgbIsgPfwd/FvxHMXM0NqiFb3IZECDBUEhWr58uVYsmSJ1s0gih49FaJK2wJo365wMhRnzri3W4u1sKSBVzDnMHq07+Hv0rqg3Fz1lgyJdvchUZhiOgiaP38+5s6d63xeW1uLHj16aNgiIp3RU+ZIbYEyFGfOAI88Igwb/+EH4bVjx4THo0eVrWUJpW5GGngFWysEBDf8PdY/c6IAYjoISk1NRaq43g5RrIqkEFXpzJG0LeXlwuN777neF18L1C41BMpQPPKIkDmRZk/EOYYKC4XRU9JusUiEWzfj6xykw+rFz17t4e/BiFZhPFGYYjoIIooLeipE9bWoqUjaHaO3Atlx44QAaOxY98BNJAZISrRb6bqZQN8BrYa/a9F9SBQCBkFERhfqDVXNIcxyc9PMmCE8X7dOWBdrxAj5dkWTmKEwmYC9e4H//Me1GOvgwcK1Ky4WluF48UXlC3uVqJuRZlkCfQeUGv5OFGMMFQSdPXsW33zzjfP50aNHcfDgQXTo0AE9xf+BEcWbUG+oamaO5NoydqzwuG6d+7pYWhIzFHKTEkqzVadPC496LOz1zLIE+g4oMfydKMYYKgjat28fxor/QwWcRc+33nornn32WY1aFUfiqYg2lkVrCLO4nld1tfxyFnqQny9kgAoLhYzVunXCtejcWcgODRsm3zWmpEB1M/zvjkg1hgqCxowZA4c47wVFn56GX5O8YApRleiKCfXG7K9dWtzkpV2CkrnEAACpqUDfvsJCrFVV6hf2BqqbCfW/OxYjEwXNUEEQEQUQrULUYG7M0kVNlVrCQin+CrgLC11dgkYs7DVim4k0wiCI/OM6QLHNZBImzTOZ3F+vqgI2bhR+nzYt+M9Yz98XacZJrkvw7ruB48eFUWJ9+2rTRmlb9Xod1cSuP4oyBkHkn56GX5PyHA5g/37X8gqiqirg+eeF3ydMcJ+HBvB9Yw72+6LFTV6acRLn1pEaMUII+Dz/Roubcrz+d8cud4oyBkHkH9cB0g+t/5UczI3ZV6Gx5/fFKDd5rW7K/O+OKCoYBJF/XAdIP5S6IfvKwlRXAydOCM9//tm1/XvvCctGnHMO8Le/CTU+/pZh6N1beN6rl/Ao932J1k0+2IyT3gqJ4+m/u3jt+iNdYBBEZGThZIcCZWE8SWd89szQiDdm8UYmXbbB37pb0brJB5txkp4Tb8rRZZSsIMUkBkEUPD3+iznWVVUBX3/tPqOx9IZcXR16dshXFqZzZ/dMkBj8zJghZHXatfNdMBzsaKtoE8+1uhrYvBl4//3AGSc1bsqRdGWq+d+d1l2sALv+SFMMgih4HHqrLrkbkhprQvnLwuTlCc8PH3YFMWPHemdoPG/MkdzI1LzJi+d6+LAQAAGBM07Sc3nvPeE6zJjhmvk6nHZG0pWp1H93ct8vPRQix1PXH+kOgyAivZC7IckVGt99t/tNDIh+d414Y66qEpaeyM/3vmkFeyPTW3AtvX5HjwqPvXoZ/6ash4CHSGcYBBHpkb8ZjT/91Hsph3C7a3xlYbKzgSlTXL/7a6deb6xytT2jRgldY4cP+w4WpX8n1jUdO+baR7BBpl5ri8Tz11u7xGOzy52iyOSIo3UoamtrkZmZiZpt25DRrZvWzSHyvlGK3UhffAFs3er7766/Xsi++BulJXcspes/Dh8Gpk4FNm1yHV8PdSaA/OKoUr6CxWD/LtB5hnt8Jcl9v0aNcnUNatUuohDV1tUhc+xY1NTUICMjQ7H9MhNEpKVgan7OP19+RmPpjTeYrie1h9iLfHVv+apJUStgkqtTGjUKuPFG11Ievv5O7IIcOhQ4cEC+vinQ9dRDwa/c90saAIkBEQuRKU4xCCLSUjA3SjHgkJvRWAvhjp6SCxrE16qqXGt1KUUuI/b++8Jx/AWM0rmODhwQHsMp1NVDwW+g71d1tXBNWIhMcYpBEJGWgrlRikGQr7+fMgV46y35falRl6JGhmPr1vCzQUplk+SulUic60jcTrqNXupp5AT6fnmeJ1GcYRBEJKWXehYpf8Wi2dnC2l5Tp7rW+JJSY86bUDIccoFFeblr1JU0wBNfCzWQ8NctJR7/2DGhi+v4cd9Bi9y1EhUWCl2T6emuNdVEga5nVZUQpE6Zop/vlIiFyBTnGAQRSWk52snfSC25G6sYrPmjdV2KXGDx5JPy2xYWCo/XX69c11goQWB+vnBdfRWkb90qBDKbNgnPg72e4mK0mzZpG2zIfb/0Nj0BUZQxCCLSi1BuSF9/Ldzce/Z0DaGXy3CoXZcSqDtOLgi7+275Yf6irVsDX4tgu/nE4x896gqyfAUt2dnApElAbi7w/fdAcbHw+lVXARddJPzepw/Qv797W4xST8OAh8gLgyAivc7n4s9//iM8ijd2QJv1lgJ1x8lduxEjhG1nzAguOJET7Ir2cnMtpab6btvOnd773b5d+BH36xkEyTHid4ooDjEIIjLKAo7SG6u4jtiMGcKjOJP0iBHCc1/1Q3qp/4g0QxVMN5+vGh8x6JL7XKVrjT3zjDA6zNeSGf6up1G+U0RxjkEQkdZ1M8Hyt0gpIBT9+htCr2R3SDiZDl81Kddf739iSDnBBFHhzBPkud+77gKGDJEPzvxdT6N8p4jiHIMgIj3M5xIMXzfW1FQhuzFuXPTaEk6mQy5oEF9To3tIbp+B5giSat/e/THSY+vxO0UU5xgEERmFrxurmGHp2zd6bVEy0+EvoxLMlAVKdPPJHUdP3YdEpAoGQURSRrzxaTHqJ1qZjmCmLAjm/AN9rnLHUeq6GvE7RRQnErRuABGFgTfW0Ei73fRy7KoqYZFVfzOCE5GqmAkiktJyssRQ6GnOF6UDsmgNL9d6GLtRvmtEMYxBEJFeRXvV9XApHZBFa3g5h7ETxT0GQURaZwT8tcvXquuxnD0IZZZnJY4DRG8Yu16/a0RxikEQETMC+sowRavoWoth7PyuEekKgyAiPU1sF+yq60pnD/SSYZI7fyD8Feb1Rk/fNSJiEESkq4ntgl11PVazB+EsdaEEteYakjuOXr5resr+EWmEQRCRnvhadV1aE/Tkk8pkD4KtT4nmzVLu/GfMEJYHKSpyrY2mNCWKu/WSTQuW0dpLpAIGQURSWs+/42vVdTHgEYMUJbIHwdanRPNmKXf+vXoJj717x9bNWuvvGhExCCJyo6f5d9Sm5/qUqirg00+F3w8dEh71OIoqktFeWnzXODqNyA2DICK98rXqulLZA3/1KVVVwNdfCzMa9+wpvKfEzTLYrjVplurFF4VHPdZBGW20l9HaS6QyBkFEeuVv1XW1qXWzDLZrLT9fCL4KC101QXrJUknpOZsmx2jtJVIZgyCieOEvC+OZYVIrCKmudn+Ua6PYXWOxuL+Xmqp8d02kRd96Gu0VDKO1l0hlXECVjI8LUQZHzMLIXSdphunwYWEbX0HIgAGhBQxVVcI+Dx8GDh4UXjt40PWatD1btgBTpwo/YuZp3TrhsbBQeF+630g/d3/XhIhiHjNBZHyxNNT3yBFg1SrgvvuA/v2jf3y5bjBpEBJON5ivfYr7le7T1xQBx48D48YBffu69qG3z91oo72M1l4iFTAIIgqH2I0yZgywc6dyc+h89x2wf7/wqEQQFOpooFCCkGCNGeMqrv7oI2D7duCqq4CLLhJe69PH1Va5rqkRI4Bp00I/ri9qjZAy2shCo7WXSAUMgsiYtB7qK2YhevbUVzbCU6gFzr7mKYokCNm507sN27cLP2Ib+vcXRqOVlgKDB/u+lkp87hwhRUQtGASRMcXSjezIESHzAwiZEukjIGRKws0KSTM7770ndEHNmAGMHSu8pnagKGbLgmnDmTPuj3LdNUp87hwhRUQtGASRMWlxIxOzENXVrgJfMVh57z3h9fbtQ89CrVoldIFJSTMlubnA00+H12ZpW8RFSHv18h4NJNcVFWnNiLRmRzyeOCpsyBDXfETiz7FjwnvHjrmyO55dY+LnfvSoaz2xUD93jpAiohYMgsiYtLiRyWUhxEBFLPIFQs9C3XefeybIV81MOKTdR3JBhnR9MM9uPTVqRtq3d3/cuBF4/nn3baRF01OmAPfe63qPAQwRKYhBEFGwxCyEmAlat04IVrZvF7p3hgxxZYJC0b+/e3fX9u1CADRhQuRtDmVklhIC1eyYTOFnl+T2DbgyXOHUgXGEFFFcYxBExhetG5n0Jtu+vRBIXHSRELSMHRt6NiIaq7P76zYUu6bE+XrE30XhBBWh1uxMm+YK9gLVLMntG3B1iwUT0Hlec46QIoprDILI+Ix6I5PrgurTR6gBiqQLTMpf91FJifLF5aHWagVbsxTOvuXobW4hItIUgyCicIjZpz59lM1C9e8ffhF0qNQoLo+kZqddO/dHJfdNRCSDQRBROKTZp1CGr2s5v5Fnt6Hegoq+fYX2hTMhoz/BXHNA/a5JItIdBkFE0aTl/EbR7jYMtVYrlPaFsu9grvno0ewmI4pDDIKIoimSLig1C6nVKC5XM+gKZd9y1xwAioqA3r1dUwQQUdxhEEQUTZF0QalZ1GvU4vJg+OpiFGuPxFXugeguvUJEmmMQRETREY0pAfwdu6rKNQINADZvBt5/3307oy69QkRhYRBEpJVguqC0XihWSVoOT5erC5IGQKNGCc+5hhhRXGEQRKSVYLqgYmmhWC0FqsWqrhaCIA65J4orDIKI9MzoK57rJZMlHQY/eLDwuzTgkbaJiOIGgyAiPdPbXD6h0lMmS+yOKyryfo9riBHFJQZBZDxKFNhqWaQbT/SYyWrXzjvgieXRcUTkE4MgMh4lCmyNuIaU0tmKaASCWmey5LrjfvhB+NzF143y+ROR4hgEERmF0tkKIwaCodJTdxwR6Q6DIDIGJQps9VKkazRKZYxCyWQpdUw9dscRkW4wCCJjUOJf9MwKhBcIKpUxCiWTpeQxjVxYTkSqYhBExqDEv+jD2UesFVAzECQicmIQRMagxL/ow9lHrNXNBBsIKtV1GEoQqXZ3JYfBE5EHQwZBTz31FFauXInKykqcf/75WL16NUaNGqV1s4j0L9hAUKmMUShBpNpZKg6DJyIPhguCXn75Zdxzzz146qmncMkll6CkpAQTJkzAoUOH0LNnT62bR8GItItJiX/R+9sHC6i1KShmETMRRZnhgqA///nPmDFjBgoKCgAAq1evxr/+9S8UFxdj+fLlbttaLBZYLBbn89ra2qi2lXyItItJiX/R+9tHvNTN+AsEI+l+DDeIZBEzEUWZoYIgq9WKiooK/OlPf3J7/fLLL8eePXu8tl++fDmWLFkSreZRrIiXjIRa3UPxEkQSkeEZKgiqqqqC3W5H586d3V7v3LkzTp8+7bX9/PnzMXfuXOfz2tpa9OjRQ/V2kgwjdTExI+Eu1O5HJYJIFjETURQYKggSmUwmt+cOh8PrNQBITU1FampqtJpF/jA7YFyhZoyUGsnH7wMRqcxQQVB2djYSExO9sj4//vijV3aIdMaoc/QokZHQw3kYEa8bEaksQesGhCIlJQXDhg3D22+/7fb622+/jYsvvlijVlFQsrNd2QAx8JE+9xUElZa6utG0IGYkIg2CtD4PrUQSRMbzdSOiqDBUJggA5s6di2nTpmH48OHIy8vD008/jePHj2P27NlaN42IPLFbi4h0zHBB0OTJk/Hzzz9j6dKlqKysxKBBg/DPf/4T55xzjtZNo2DFwxw9sXIe0cbrRkRRZHI4HA6tGxEttbW1yMzMRM22bcjo1k3r5pCckhLvAmopoxRQx8p5RBuvGxHJqK2rQ+bYsaipqcH/t3fnsVGVXRzHT+kqUgZqgRaRRSRtKqB00Zat1cYWEFwSQZBMqkaixIpIjCkQY/sHoRqDQVHAQICoESOlakJESGwLSIECU3YQtVA0VAShhRpalvP+4ctI6TrDLJ37fD/JJMyd5w7nzMMDP+7ce9u9e3ePvW/AHQmCxVnlHj1W6cPX+NwA+BAhCJ2LVe7RY5U+fI3PDYAPBdTVYQA6gbNn//3aiqu2AAQ4QhA6L6vcNdgqfdzgq0vXrfa5Aeh0+DoMnZdVLq+2Sh++xucGwMsIQQDax6XrACyIEASgffzsNwAWRAgC0D4uXQdgQYQgAO3j0nUAFsTVYQAAwEiEIACu4dJ1ABbB12EAXMOl6wAsgiNBAP7D3aABGIQQBOA/vrobNAB0AoQgAABgJM4JAkzH3aABGIoQBJiOu0EDMBQhCDAdd4MGYChCEGA67gYNwFCcGA0AAIxECALwH+4GDcAgfB0G4D/cDRqAQTgSBAAAjEQIAgAARiIEAQAAIxGCAACAkQhBAADASIQgAABgJEIQAAAwEiEIAAAYiRAEAACMRAgCAABGIgQBAAAjEYIAAICRCEEAAMBIhCAAAGAkQhAAADASIQgAABiJEAQAAIxECAIAAEYiBAEAACMRggAAgJEIQQAAwEiEIAAAYCRCEAAAMBIhCAAAGIkQBAAAjEQIAgAARiIEAQAAIxGCAACAkQhBAADASIQgAABgJEIQAAAwEiEIAAAYiRAEAACMRAgCAABGIgQBAAAjEYIAAICRCEEAAMBIhCAAAGAkQhAAADASIQgAABiJEAQAAIwUMCFowYIFMnLkSOnatav06NHD3+UAAIAAFzAhqLGxUSZPniwzZ870dykAAMACQvxdQEcVFBSIiMjq1as7vE9DQ4M0NDQ4n9fW1oqISN0//4hcuuTR+gAAgHfU1deLiIiqevR9AyYEuWPhwoXO8HSze6ZN80M1AADgdpw7d05sNpvH3s/SIWju3LkyZ84c5/MLFy7IgAEDpLq62qMfYmdXV1cn99xzj5w6dUq6d+/u73J8hr7p2wT0Td8mqK2tlf79+0tUVJRH39evISg/P7/FIzU3q6iokOTkZLfePzw8XMLDw5ttt9lsRv3huaF79+70bRD6Ngt9m8XUvrt08eypzH4NQbm5uTJ16tQ2xwwcONA3xQAAAKP4NQRFR0dLdHS0P0sAAACGCs7Pz8/3dxEdUV1dLVVVVbJr1y7Ztm2bTJgwQWpqaqRbt24SFhbW4fcJDg6WjIwMCQmx9OlQzdA3fZuAvunbBPTtub6D1NPXm3nJ888/L2vWrGm2vaSkRDIyMnxfEAAACGgBE4IAAAA8KWDuGA0AAOBJhCAAAGAkQhAAADASIQgAABjJ8iFowYIFMnLkSOnatav06NGjQ/uoquTn50vfvn3ljjvukIyMDDl06JCXK/Ws8+fPi91uF5vNJjabTex2u1y4cKHNfTIyMiQoKKjJo72bWfrbJ598IoMGDZKIiAhJSkqSrVu3tjm+qKhIEhISJDw8XBISEqS4uNhHlXqWK32vXr262bwGBQXJ5cuXfVjx7duyZYtMmjRJ+vbtK0FBQfLNN9+0u09ZWZkkJSVJRESE3HvvvbJs2TIfVOpZrvZdWlra4nwfPXrURxXfvoULF0pKSopERkZK79695amnnpJjx461u1+gr293+rbC+l66dKkMHz7ceRfstLQ0+f7779vcx1NzbfkQ1NjYKJMnT5aZM2d2eJ/33ntPFi1aJEuWLJGKigqJiYmRxx57TC5evOjFSj3rueeek8rKStm4caNs3LhRKisrxW63t7vfjBkz5PTp087H8uXLfVCte7766iuZPXu2zJ8/XxwOh4wZM0bGjx8v1dXVLY4vLy+XZ599Vux2u+zbt0/sdrtMmTJFdu7c6ePKb4+rfYv8e4v9m+f19OnTEhER4cOqb199fb088MADsmTJkg6Nr6qqkgkTJsiYMWPE4XDIvHnzZNasWVJUVOTlSj3L1b5vOHbsWJP5HjJkiJcq9LyysjJ59dVXZceOHbJ582a5evWqZGVlSf3/f5J4S6ywvt3pWyTw13e/fv2ksLBQdu/eLbt375ZHH31UnnzyyVYPPnh0rtUQq1atUpvN1u6469eva0xMjBYWFjq3Xb58WW02my5btsybJXrM4cOHVUR0x44dzm3l5eUqInr06NFW90tPT9fXX3/dFyV6xEMPPaSvvPJKk23x8fGal5fX4vgpU6bouHHjmmzLzs7WqVOneq1Gb3C1747+2Q8kIqLFxcVtjnnrrbc0Pj6+ybaXX35ZU1NTvVmaV3Wk75KSEhURPX/+vI+q8r4zZ86oiGhZWVmrY6yyvm/Wkb6tuL5VVXv27KkrVqxo8TVPzrXljwS5qqqqSmpqaiQrK8u5LTw8XNLT02X79u1+rKzjysvLxWazycMPP+zclpqaKjabrd0evvjiC4mOjpb7779f3nzzzU579KuxsVH27NnTZJ5ERLKyslrtsby8vNn47OzsgJlXEff6FhG5dOmSDBgwQPr16ycTJ04Uh8Ph7VL9rrX53r17t1y5csVPVfnOiBEjJDY2VjIzM6WkpMTf5dyW2tpaEZE2f4K4Fdb3rTrSt4i11ve1a9dk7dq1Ul9fL2lpaS2O8eRcm3XP7Q6oqakREZE+ffo02d6nTx85efKkP0pyWU1NjfTu3bvZ9t69ezv7a8n06dNl0KBBEhMTIwcPHpS5c+fKvn37ZPPmzd4s1y1nz56Va9eutThPrfVYU1Pj0vjOyJ2+4+PjZfXq1TJs2DCpq6uTxYsXy6hRo2Tfvn0B9RWJq1qb76tXr8rZs2clNjbWT5V5V2xsrHz66aeSlJQkDQ0N8tlnn0lmZqaUlpbK2LFj/V2ey1RV5syZI6NHj5ahQ4e2Os4K6/tmHe3bKuv7wIEDkpaWJpcvX5Zu3bpJcXGxJCQktDjWk3MdkCEoPz9fCgoK2hxTUVEhycnJbv8eQUFBTZ6rarNtvtbRvkWa1y/Sfg8zZsxw/nro0KEyZMgQSU5Olr1790piYqKbVXuXq/PUGefVHa70kZqaKqmpqc7no0aNksTERPnoo4/kww8/9Gqd/tbS59TSdiuJi4uTuLg45/O0tDQ5deqUvP/++wEZgnJzc2X//v2ybdu2dsdaZX2LdLxvq6zvuLg4qayslAsXLkhRUZHk5ORIWVlZq0HIU3MdkCEoNze33auWBg4c6NZ7x8TEiMi/SfPm/ymeOXOmWfL0tY72vX//fvnzzz+bvfbXX3+51ENiYqKEhobK8ePHO10Iio6OluDg4GbJv615iomJcWl8Z+RO37fq0qWLpKSkyPHjx71RYqfR2nyHhITIXXfd5aeq/CM1NVU+//xzf5fhstdee02+++472bJli/Tr16/NsVZY0/4XqAAABWNJREFU3ze40vetAnV9h4WFyX333SciIsnJyVJRUSGLFy9u8eIcT851QJ4TFB0dLfHx8W0+3D0z/sbXQTd/BdTY2ChlZWUycuRIT7Xglo72nZaWJrW1tbJr1y7nvjt37pTa2lqXejh06JBcuXKlU35tEBYWJklJSc2+qtu8eXOrPaalpTUbv2nTJr/Pqyvc6ftWqiqVlZWdcl49qbX5Tk5OltDQUD9V5R8OhyOg5ltVJTc3V9avXy8//vijDBo0qN19rLC+3em7pfewwvpWVWloaGjxNY/OtcunUgeYkydPqsPh0IKCAu3WrZs6HA51OBx68eJF55i4uDhdv36983lhYaHabDZdv369HjhwQKdNm6axsbFaV1fnjxbcMm7cOB0+fLiWl5dreXm5Dhs2TCdOnOh8/ffff9e4uDjduXOnqqr+8ssvWlBQoBUVFVpVVaUbNmzQ+Ph4HTFihF69etVfbbRp7dq1GhoaqitXrtTDhw/r7Nmz9c4779QTJ06oqqrdbm9yxdRPP/2kwcHBWlhYqEeOHNHCwkINCQlpchVdIHC17/z8fN24caP++uuv6nA49IUXXtCQkBDn3AeKixcvOteviOiiRYvU4XDoyZMnVVU1Ly9P7Xa7c/xvv/2mXbt21TfeeEMPHz6sK1eu1NDQUF23bp2/WnCLq31/8MEHWlxcrD///LMePHhQ8/LyVES0qKjIXy24bObMmWqz2bS0tFRPnz7tfPzzzz/OMVZc3+70bYX1PXfuXN2yZYtWVVXp/v37dd68edqlSxfdtGmTqnp3ri0fgnJyclREmj1KSkqcY0REV61a5Xx+/fp1feeddzQmJkbDw8N17NixeuDAAd8XfxvOnTun06dP18jISI2MjNTp06c3uWS2qqqqyedQXV2tY8eO1aioKA0LC9PBgwfrrFmz9Ny5c37qoGM+/vhjHTBggIaFhWliYmKTS0nT09M1Jyenyfivv/5a4+LiNDQ0VOPj4wPqH4abudL37NmztX///hoWFqa9evXSrKws3b59ux+qvj03Lv2+9XGj15ycHE1PT2+yT2lpqY4YMULDwsJ04MCBunTpUt8Xfptc7fvdd9/VwYMHa0REhPbs2VNHjx6tGzZs8E/xbmqp31v/nrbi+nanbyus7xdffNH591mvXr00MzPTGYBUvTvXQar/P1MQAADAIAF5ThAAAMDtIgQBAAAjEYIAAICRCEEAAMBIhCAAAGAkQhAAADASIQgAABiJEAQAAIxECAIAAEYiBAEIOF9++aVERETIH3/84dz20ksvyfDhw6W2ttaPlQEIJPzYDAABR1XlwQcflDFjxsiSJUukoKBAVqxYITt27JC7777b3+UBCBAh/i4AAFwVFBQkCxYskGeeeUb69u0rixcvlq1btzoD0NNPPy2lpaWSmZkp69at83O1ADorjgQBCFiJiYly6NAh2bRpk6Snpzu3l5SUyKVLl2TNmjWEIACt4pwgAAHphx9+kKNHj8q1a9ekT58+TV575JFHJDIy0k+VAQgUhCAAAWfv3r0yefJkWb58uWRnZ8vbb7/t75IABCDOCQIQUE6cOCGPP/645OXlid1ul4SEBElJSZE9e/ZIUlKSv8sDEEA4EgQgYPz9998yfvx4eeKJJ2TevHkiIpKUlCSTJk2S+fPn+7k6AIGGI0EAAkZUVJQcOXKk2fZvv/3WD9UACHRcHQbAcrKzs2Xv3r1SX18vUVFRUlxcLCkpKf4uC0AnQwgCAABG4pwgAABgJEIQAAAwEiEIAAAYiRAEAACMRAgCAABGIgQBAAAjEYIAAICRCEEAAMBIhCAAAGAkQhAAADASIQgAABjpf+E5dTP+mVcCAAAAAElFTkSuQmCC",
      "text/plain": [
       "Figure(PyObject <Figure size 640x480 with 1 Axes>)"
      ]
     },
     "metadata": {},
     "output_type": "display_data"
    },
    {
     "name": "stdout",
     "output_type": "stream",
     "text": [
      "p(apple|x=x∙) = 0.7842698441755891\n"
     ]
    }
   ],
   "source": [
    "# Make sure you run the data-generating code cell first\n",
    "\n",
    "# Multinomial (in this case binomial) density estimation\n",
    "p_apple_est = sum(y.==true) / length(y)\n",
    "π_hat = [p_apple_est; 1-p_apple_est]\n",
    "\n",
    "# Estimate class-conditional multivariate Gaussian densities\n",
    "d1 = fit_mle(FullNormal, X_apples')  # MLE density estimation d1 = N(μ₁, Σ₁)\n",
    "d2 = fit_mle(FullNormal, X_peaches') # MLE density estimation d2 = N(μ₂, Σ₂)\n",
    "Σ = π_hat[1]*cov(d1) + π_hat[2]*cov(d2) # Combine Σ₁ and Σ₂ into Σ\n",
    "conditionals = [MvNormal(mean(d1), Σ); MvNormal(mean(d2), Σ)] # p(x|C)\n",
    "\n",
    "# Calculate posterior class probability of x∙ (prediction)\n",
    "function predict_class(k, X) # calculate p(Ck|X)\n",
    "    norm = π_hat[1]*pdf(conditionals[1],X) + π_hat[2]*pdf(conditionals[2],X)\n",
    "    return π_hat[k]*pdf(conditionals[k], X) ./ norm\n",
    "end\n",
    "println(\"p(apple|x=x∙) = $(predict_class(1,x_test))\")\n",
    "\n",
    "# Discrimination boundary of the posterior (p(apple|x;D) = p(peach|x;D) = 0.5)\n",
    "β(k) = inv(Σ)*mean(conditionals[k])\n",
    "γ(k) = -0.5 * mean(conditionals[k])' * inv(Σ) * mean(conditionals[k]) + log(π_hat[k])\n",
    "function discriminant_x2(x1)\n",
    "    # Solve discriminant equation for x2\n",
    "    β12 = β(1) .- β(2)\n",
    "    γ12 = (γ(1) .- γ(2))[1,1]\n",
    "    return -1*(β12[1]*x1 .+ γ12) ./ β12[2]\n",
    "end\n",
    "\n",
    "plot_fruit_dataset() # Plot dataset\n",
    "x1 = range(-1,length=10,stop=3)\n",
    "plot(x1, discriminant_x2(x1), \"k-\") # Plot discrimination boundary\n",
    "fill_between(x1, -1, discriminant_x2(x1), color=\"r\", alpha=0.2)\n",
    "fill_between(x1, discriminant_x2(x1), 4, color=\"b\", alpha=0.2);"
   ]
  },
  {
   "cell_type": "markdown",
   "metadata": {
    "slideshow": {
     "slide_type": "slide"
    }
   },
   "source": [
    "###  Recap Generative Classification\n",
    "\n",
    "- Model speccification:  $p(x,\\mathcal{C}_k|\\,\\theta) = \\pi_k \\cdot \\mathcal{N}(x|\\mu_k,\\Sigma)$"
   ]
  },
  {
   "cell_type": "markdown",
   "metadata": {
    "slideshow": {
     "slide_type": "fragment"
    }
   },
   "source": [
    "- If the class-conditional distributions are Gaussian with equal covariance matrices across classes ($\\Sigma_k = \\Sigma$), then\n",
    "    the discriminant functions are hyperplanes in feature space."
   ]
  },
  {
   "cell_type": "markdown",
   "metadata": {
    "slideshow": {
     "slide_type": "fragment"
    }
   },
   "source": [
    "- ML estimation for $\\{\\pi_k,\\mu_k,\\Sigma\\}$ breaks down to simple density estimation for Gaussian and multinomial."
   ]
  },
  {
   "cell_type": "markdown",
   "metadata": {
    "slideshow": {
     "slide_type": "fragment"
    }
   },
   "source": [
    "- Posterior class probability is a softmax function\n",
    "$$ p(\\mathcal{C}_k|x,\\theta ) \\propto \\exp\\{\\beta_k^T x + \\gamma_k\\}$$\n",
    "where $\\beta _k= \\Sigma^{-1} \\mu_k$ and $\\gamma_k=- \\frac{1}{2} \\mu_k^T \\Sigma^{-1} \\mu_k  + \\log \\pi_k$."
   ]
  },
  {
   "cell_type": "code",
   "execution_count": 3,
   "metadata": {
    "slideshow": {
     "slide_type": "skip"
    }
   },
   "outputs": [
    {
     "data": {
      "text/html": [
       "<!--\n",
       "This HTML file contains custom styles and some javascript.\n",
       "Include it a Jupyter notebook for improved rendering.\n",
       "-->\n",
       "\n",
       "<!-- Fonts -->\n",
       "<link href='http://fonts.googleapis.com/css?family=Alegreya+Sans:100,300,400,500,700,800,900,100italic,300italic,400italic,500italic,700italic,800italic,900italic' rel='stylesheet' type='text/css'>\n",
       "<link href='http://fonts.googleapis.com/css?family=Arvo:400,700,400italic' rel='stylesheet' type='text/css'>\n",
       "<link href='http://fonts.googleapis.com/css?family=PT+Mono' rel='stylesheet' type='text/css'>\n",
       "<link href='http://fonts.googleapis.com/css?family=Shadows+Into+Light' rel='stylesheet' type='text/css'>\n",
       "<link href='http://fonts.googleapis.com/css?family=Nixie+One' rel='stylesheet' type='text/css'>\n",
       "\n",
       "<!-- Custom style -->\n",
       "<style>\n",
       "\n",
       "@font-face {\n",
       "    font-family: \"Computer Modern\";\n",
       "    src: url('http://mirrors.ctan.org/fonts/cm-unicode/fonts/otf/cmunss.otf');\n",
       "}\n",
       "\n",
       "#notebook_panel { /* main background */\n",
       "    background: rgb(245,245,245);\n",
       "}\n",
       "\n",
       "div.container {\n",
       "    min-width: 960px;\n",
       "}\n",
       "\n",
       "div #notebook { /* centre the content */\n",
       "    background: #fff; /* white background for content */\n",
       "    margin: auto;\n",
       "    padding-left: 0em;\n",
       "}\n",
       "\n",
       "#notebook li { /* More space between bullet points */\n",
       "    margin-top:0.8em;\n",
       "}\n",
       "\n",
       "/* draw border around running cells */\n",
       "div.cell.border-box-sizing.code_cell.running {\n",
       "    border: 1px solid #111;\n",
       "}\n",
       "\n",
       "/* Put a solid color box around each cell and its output, visually linking them*/\n",
       "div.cell.code_cell {\n",
       "    background-color: rgb(256,256,256);\n",
       "    border-radius: 0px;\n",
       "    padding: 0.5em;\n",
       "    margin-left:1em;\n",
       "    margin-top: 1em;\n",
       "}\n",
       "\n",
       "div.text_cell_render{\n",
       "    font-family: 'Alegreya Sans' sans-serif;\n",
       "    line-height: 140%;\n",
       "    font-size: 125%;\n",
       "    font-weight: 400;\n",
       "    width:800px;\n",
       "    margin-left:auto;\n",
       "    margin-right:auto;\n",
       "}\n",
       "\n",
       "\n",
       "/* Formatting for header cells */\n",
       ".text_cell_render h1 {\n",
       "    font-family: 'Nixie One', serif;\n",
       "    font-style:regular;\n",
       "    font-weight: 400;\n",
       "    font-size: 45pt;\n",
       "    line-height: 100%;\n",
       "    color: rgb(0,51,102);\n",
       "    margin-bottom: 0.5em;\n",
       "    margin-top: 0.5em;\n",
       "    display: block;\n",
       "}\n",
       "\n",
       ".text_cell_render h2 {\n",
       "    font-family: 'Nixie One', serif;\n",
       "    font-weight: 400;\n",
       "    font-size: 30pt;\n",
       "    line-height: 100%;\n",
       "    color: rgb(0,51,102);\n",
       "    margin-bottom: 0.1em;\n",
       "    margin-top: 0.3em;\n",
       "    display: block;\n",
       "}\n",
       "\n",
       ".text_cell_render h3 {\n",
       "    font-family: 'Nixie One', serif;\n",
       "    margin-top:16px;\n",
       "    font-size: 22pt;\n",
       "    font-weight: 600;\n",
       "    margin-bottom: 3px;\n",
       "    font-style: regular;\n",
       "    color: rgb(102,102,0);\n",
       "}\n",
       "\n",
       ".text_cell_render h4 {    /*Use this for captions*/\n",
       "    font-family: 'Nixie One', serif;\n",
       "    font-size: 14pt;\n",
       "    text-align: center;\n",
       "    margin-top: 0em;\n",
       "    margin-bottom: 2em;\n",
       "    font-style: regular;\n",
       "}\n",
       "\n",
       ".text_cell_render h5 {  /*Use this for small titles*/\n",
       "    font-family: 'Nixie One', sans-serif;\n",
       "    font-weight: 400;\n",
       "    font-size: 16pt;\n",
       "    color: rgb(163,0,0);\n",
       "    font-style: italic;\n",
       "    margin-bottom: .1em;\n",
       "    margin-top: 0.8em;\n",
       "    display: block;\n",
       "}\n",
       "\n",
       ".text_cell_render h6 { /*use this for copyright note*/\n",
       "    font-family: 'PT Mono', sans-serif;\n",
       "    font-weight: 300;\n",
       "    font-size: 9pt;\n",
       "    line-height: 100%;\n",
       "    color: grey;\n",
       "    margin-bottom: 1px;\n",
       "    margin-top: 1px;\n",
       "}\n",
       "\n",
       ".CodeMirror{\n",
       "    font-family: \"PT Mono\";\n",
       "    font-size: 90%;\n",
       "}\n",
       "\n",
       ".boxed { /* draw a border around a piece of text */\n",
       "  border: 1px solid blue ;\n",
       "}\n",
       "\n",
       "h4#CODE-EXAMPLE,\n",
       "h4#END-OF-CODE-EXAMPLE {\n",
       "    margin: 10px 0;\n",
       "    padding: 10px;\n",
       "    background-color: #d0f9ca !important;\n",
       "    border-top: #849f81 1px solid;\n",
       "    border-bottom: #849f81 1px solid;\n",
       "}\n",
       "\n",
       ".emphasis {\n",
       "    color: red;\n",
       "}\n",
       "\n",
       ".exercise {\n",
       "    color: green;\n",
       "}\n",
       "\n",
       ".proof {\n",
       "    color: blue;\n",
       "}\n",
       "\n",
       "code {\n",
       "  padding: 2px 4px !important;\n",
       "  font-size: 90% !important;\n",
       "  color: #222 !important;\n",
       "  background-color: #efefef !important;\n",
       "  border-radius: 2px !important;\n",
       "}\n",
       "\n",
       "/* This removes the actual style cells from the notebooks, but no in print mode\n",
       "   as they will be removed through some other method */\n",
       "@media not print {\n",
       "  .cell:nth-last-child(-n+2) {\n",
       "    display: none;\n",
       "  }\n",
       "}\n",
       "\n",
       "footer.hidden-print {\n",
       "    display: none !important;\n",
       "}\n",
       "    \n",
       "</style>\n",
       "\n",
       "<!-- MathJax styling -->\n",
       "<script>\n",
       "    MathJax.Hub.Config({\n",
       "                        TeX: {\n",
       "                           extensions: [\"AMSmath.js\"],\n",
       "                           equationNumbers: { autoNumber: \"AMS\", useLabelIds: true}\n",
       "                           },\n",
       "                tex2jax: {\n",
       "                    inlineMath: [ ['$','$'], [\"\\\\(\",\"\\\\)\"] ],\n",
       "                    displayMath: [ ['$$','$$'], [\"\\\\[\",\"\\\\]\"] ]\n",
       "                },\n",
       "                displayAlign: 'center', // Change this to 'center' to center equations.\n",
       "                \"HTML-CSS\": {\n",
       "                    styles: {'.MathJax_Display': {\"margin\": 4}}\n",
       "                }\n",
       "        });\n",
       "</script>\n"
      ]
     },
     "metadata": {},
     "output_type": "display_data"
    }
   ],
   "source": [
    "open(\"../../styles/aipstyle.html\") do f\n",
    "    display(\"text/html\", read(f,String))\n",
    "end"
   ]
  },
  {
   "cell_type": "code",
   "execution_count": null,
   "metadata": {},
   "outputs": [],
   "source": []
  }
 ],
 "metadata": {
  "anaconda-cloud": {},
  "celltoolbar": "Slideshow",
  "kernelspec": {
<<<<<<< HEAD
   "display_name": "Julia 1.1.0",
=======
   "display_name": "Julia 1.0.2",
>>>>>>> 4f1ff560
   "language": "julia",
   "name": "julia-1.1"
  },
  "language_info": {
   "file_extension": ".jl",
   "mimetype": "application/julia",
   "name": "julia",
   "version": "1.1.0"
  }
 },
 "nbformat": 4,
 "nbformat_minor": 1
}<|MERGE_RESOLUTION|>--- conflicted
+++ resolved
@@ -735,11 +735,7 @@
   "anaconda-cloud": {},
   "celltoolbar": "Slideshow",
   "kernelspec": {
-<<<<<<< HEAD
    "display_name": "Julia 1.1.0",
-=======
-   "display_name": "Julia 1.0.2",
->>>>>>> 4f1ff560
    "language": "julia",
    "name": "julia-1.1"
   },
